"""Util constants/functions for the backends."""
import ast
import contextlib
import copy
import datetime
import difflib
<<<<<<< HEAD
import enum
import getpass
import hashlib
import json
from multiprocessing import pool
=======
import hashlib
import json
import getpass
>>>>>>> 2a9013b2
import os
import pathlib
import random
import re
import socket
import subprocess
import tempfile
import textwrap
import threading
import time
import typing
from typing import Any, Dict, List, Optional, Set, Tuple
import uuid

import colorama
import filelock
import jinja2
import jsonschema
import psutil
import requests
from requests import adapters
from requests.packages.urllib3.util import retry as retry_lib
from ray.autoscaler._private import commands as ray_commands
from ray.autoscaler._private import util as ray_util
import rich.console as rich_console
import rich.progress as rich_progress
import rich.status as rich_status
import yaml

import sky
from sky import authentication as auth
from sky import backends
from sky import check as sky_check
from sky import clouds
from sky import exceptions
from sky import global_user_state
from sky import sky_logging
from sky import spot as spot_lib
from sky.skylet import log_lib
from sky.utils import command_runner
from sky.utils import subprocess_utils
from sky.utils import timeline
from sky.utils import ux_utils
from sky.utils import validator

if typing.TYPE_CHECKING:
    from sky import resources
    from sky import task as task_lib

logger = sky_logging.init_logger(__name__)
console = rich_console.Console()

# Placeholder variable for generated cluster config when
# `sky admin deploy` is run.
AUTH_PLACEHOLDER = 'PLACEHOLDER'
# NOTE: keep in sync with the cluster template 'file_mounts'.
SKY_REMOTE_WORKDIR = log_lib.SKY_REMOTE_WORKDIR
SKY_REMOTE_APP_DIR = '~/.sky/sky_app'
SKY_RAY_YAML_REMOTE_PATH = '~/.sky/sky_ray.yml'
IP_ADDR_REGEX = r'\d{1,3}\.\d{1,3}\.\d{1,3}\.\d{1,3}'
SKY_REMOTE_RAY_VERSION = '1.10.0'
SKY_REMOTE_PATH = '~/.sky/sky_wheels'
SKY_USER_FILE_PATH = '~/.sky/generated'
SKY_USER_LOCAL_CONFIG_PATH = '~/.sky/local/{}.yml'

BOLD = '\033[1m'
RESET_BOLD = '\033[0m'

# Do not use /tmp because it gets cleared on VM restart.
_SKY_REMOTE_FILE_MOUNTS_DIR = '~/.sky/file_mounts/'

_LAUNCHED_HEAD_PATTERN = re.compile(r'(\d+) ray[._]head[._]default')
_LAUNCHED_LOCAL_WORKER_PATTERN = re.compile(r'(\d+) node_')
_LAUNCHED_WORKER_PATTERN = re.compile(r'(\d+) ray[._]worker[._]default')
# Intentionally not using prefix 'rf' for the string format because yapf have a
# bug with python=3.6.
# 10.133.0.5: ray.worker.default,
_LAUNCHING_IP_PATTERN = re.compile(
    r'({}): ray[._]worker[._]default'.format(IP_ADDR_REGEX))
WAIT_HEAD_NODE_IP_MAX_ATTEMPTS = 3

# We use fixed IP address to avoid DNS lookup blocking the check, for machine
# with no internet connection.
# Refer to: https://stackoverflow.com/questions/3764291/how-can-i-see-if-theres-an-available-and-active-network-connection-in-python # pylint: disable=line-too-long
_TEST_IP = 'https://8.8.8.8'

# GCP has a 63 char limit; however, Ray autoscaler adds many
# characters. Through testing, 37 chars is the maximum length for the Sky
# cluster name on GCP.  Ref:
# https://cloud.google.com/compute/docs/naming-resources#resource-name-format
_MAX_CLUSTER_NAME_LEN = 37

# Allow each CPU thread take 2 tasks.
# Note: This value cannot be too small, otherwise OOM issue may occur.
DEFAULT_TASK_CPU_DEMAND = 0.5

SKY_RESERVED_CLUSTER_NAMES = [spot_lib.SPOT_CONTROLLER_NAME]

# Filelocks for the cluster status change.
CLUSTER_STATUS_LOCK_PATH = os.path.expanduser('~/.sky/.{}.lock')
CLUSTER_STATUS_LOCK_TIMEOUT_SECONDS = 10


def fill_template(template_name: str,
                  variables: Dict,
                  output_path: Optional[str] = None,
                  output_prefix: str = SKY_USER_FILE_PATH) -> str:
    """Create a file from a Jinja template and return the filename."""
    assert template_name.endswith('.j2'), template_name
    template_path = os.path.join(sky.__root_dir__, 'templates', template_name)
    if not os.path.exists(template_path):
        raise FileNotFoundError(f'Template "{template_name}" does not exist.')
    with open(template_path) as fin:
        template = fin.read()
    if output_path is None:
        assert ('cluster_name' in variables), ('cluster_name is required.')
        cluster_name = variables.get('cluster_name')
        output_path = pathlib.Path(
            output_prefix).expanduser() / f'{cluster_name}.yml'
        os.makedirs(output_path.parents[0], exist_ok=True)
        output_path = str(output_path)
    output_path = os.path.abspath(output_path)

    # Add yaml file path to the template variables.
    variables['sky_ray_yaml_remote_path'] = SKY_RAY_YAML_REMOTE_PATH
    variables['sky_ray_yaml_local_path'] = output_path
    template = jinja2.Template(template)
    content = template.render(**variables)
    with open(output_path, 'w') as fout:
        fout.write(content)
    return output_path


def path_size_megabytes(path: str) -> int:
    """Returns the size of 'path' (directory or file) in megabytes."""
    resolved_path = pathlib.Path(path).expanduser().resolve()
    git_exclude_filter = ''
    if (resolved_path / command_runner.GIT_EXCLUDE).exists():
        # Ensure file exists; otherwise, rsync will error out.
        git_exclude_filter = command_runner.RSYNC_EXCLUDE_OPTION.format(
            str(resolved_path / command_runner.GIT_EXCLUDE))
    rsync_output = str(
        subprocess.check_output(
            f'rsync {command_runner.RSYNC_DISPLAY_OPTION} {command_runner.RSYNC_FILTER_OPTION}'
            f' {git_exclude_filter} --dry-run {path}',
            shell=True).splitlines()[-1])
    total_bytes = rsync_output.split(' ')[3].replace(',', '')
    return int(total_bytes) // 10**6


class FileMountHelper(object):
    """Helper for handling file mounts."""

    @classmethod
    def wrap_file_mount(cls, path: str) -> str:
        """Prepends ~/<opaque dir>/ to a path to work around permission issues.

        Examples:
        /root/hello.txt -> ~/<opaque dir>/root/hello.txt
        local.txt -> ~/<opaque dir>/local.txt

        After the path is synced, we can later create a symlink to this wrapped
        path from the original path, e.g., in the initialization_commands of the
        ray autoscaler YAML.
        """
        return os.path.join(_SKY_REMOTE_FILE_MOUNTS_DIR, path.lstrip('/'))

    @classmethod
    def make_safe_symlink_command(cls, *, source: str, target: str) -> str:
        """Returns a command that safely symlinks 'source' to 'target'.

        All intermediate directories of 'source' will be owned by $USER,
        excluding the root directory (/).

        'source' must be an absolute path; both 'source' and 'target' must not
        end with a slash (/).

        This function is needed because a simple 'ln -s target source' may
        fail: 'source' can have multiple levels (/a/b/c), its parent dirs may
        or may not exist, can end with a slash, or may need sudo access, etc.

        Cases of <target: local> file mounts and their behaviors:

            /existing_dir: ~/local/dir
              - error out saying this cannot be done as LHS already exists
            /existing_file: ~/local/file
              - error out saying this cannot be done as LHS already exists
            /existing_symlink: ~/local/file
              - overwrite the existing symlink; this is important because `sky
                launch` can be run multiple times
            Paths that start with ~/ and /tmp/ do not have the above
            restrictions; they are delegated to rsync behaviors.
        """
        assert os.path.isabs(source), source
        assert not source.endswith('/') and not target.endswith('/'), (source,
                                                                       target)
        # Below, use sudo in case the symlink needs sudo access to create.
        # Prepare to create the symlink:
        #  1. make sure its dir(s) exist & are owned by $USER.
        dir_of_symlink = os.path.dirname(source)
        commands = [
            # mkdir, then loop over '/a/b/c' as /a, /a/b, /a/b/c.  For each,
            # chown $USER on it so user can use these intermediate dirs
            # (excluding /).
            f'sudo mkdir -p {dir_of_symlink}',
            # p: path so far
            ('(p=""; '
             f'for w in $(echo {dir_of_symlink} | tr "/" " "); do '
             'p=${p}/${w}; sudo chown $USER $p; done)')
        ]
        #  2. remove any existing symlink (ln -f may throw 'cannot
        #     overwrite directory', if the link exists and points to a
        #     directory).
        commands += [
            # Error out if source is an existing, non-symlink directory/file.
            f'((test -L {source} && sudo rm {source} &>/dev/null) || '
            f'(test ! -e {source} || '
            f'(echo "!!! Failed mounting because path exists ({source})"; '
            'exit 1)))',
        ]
        commands += [
            # Link.
            f'sudo ln -s {target} {source}',
            # chown.  -h to affect symlinks only.
            f'sudo chown -h $USER {source}',
        ]
        return ' && '.join(commands)


class SSHConfigHelper(object):
    """Helper for handling local SSH configuration."""

    ssh_conf_path = '~/.ssh/config'
    ssh_conf_lock_path = os.path.expanduser('~/.sky/ssh_config.lock')
    ssh_multinode_path = SKY_USER_FILE_PATH + '/ssh/{}'

    @classmethod
    def _get_generated_config(cls, autogen_comment: str, host_name: str,
                              ip: str, username: str, ssh_key_path: str):
        codegen = textwrap.dedent(f"""\
            {autogen_comment}
            Host {host_name}
              HostName {ip}
              User {username}
              IdentityFile {ssh_key_path}
              IdentitiesOnly yes
              ForwardAgent yes
              StrictHostKeyChecking no
              Port 22
            """)
        return codegen

    @classmethod
    @timeline.FileLockEvent(ssh_conf_lock_path)
    def add_cluster(
        cls,
        cluster_name: str,
        ips: List[str],
        auth_config: Dict[str, str],
    ):
        """Add authentication information for cluster to local SSH config file.

        If a host with `cluster_name` already exists and the configuration was
        not added by sky, then `ip` is used to identify the host instead in the
        file.

        If a host with `cluster_name` already exists and the configuration was
        added by sky (e.g. a spot instance), then the configuration is
        overwritten.

        Args:
            cluster_name: Cluster name (see `sky status`)
            ips: List of IP addresses in the cluster. First IP is head node.
            auth_config: read_yaml(handle.cluster_yaml)['auth']
        """
        username = auth_config['ssh_user']
        key_path = os.path.expanduser(auth_config['ssh_private_key'])
        host_name = cluster_name
        sky_autogen_comment = ('# Added by sky (use `sky stop/down '
                               f'{cluster_name}` to remove)')
        overwrite = False
        overwrite_begin_idx = None
        ip = ips[0]

        config_path = os.path.expanduser(cls.ssh_conf_path)
        if os.path.exists(config_path):
            with open(config_path) as f:
                config = f.readlines()

            # If an existing config with `cluster_name` exists, raise a warning.
            for i, line in enumerate(config):
                if line.strip() == f'Host {cluster_name}':
                    prev_line = config[i - 1] if i - 1 > 0 else ''
                    if prev_line.strip().startswith(sky_autogen_comment):
                        overwrite = True
                        overwrite_begin_idx = i - 1
                    else:
                        logger.warning(f'{cls.ssh_conf_path} contains '
                                       f'host named {cluster_name}.')
                        host_name = ip
                        logger.warning(f'Using {ip} to identify host instead.')

                if line.strip() == f'Host {ip}':
                    prev_line = config[i - 1] if i - 1 > 0 else ''
                    if prev_line.strip().startswith(sky_autogen_comment):
                        overwrite = True
                        overwrite_begin_idx = i - 1
        else:
            config = ['\n']
            with open(config_path, 'w') as f:
                f.writelines(config)

        codegen = cls._get_generated_config(sky_autogen_comment, host_name, ip,
                                            username, key_path)

        # Add (or overwrite) the new config.
        if overwrite:
            assert overwrite_begin_idx is not None
            updated_lines = codegen.splitlines(keepends=True) + ['\n']
            config[overwrite_begin_idx:overwrite_begin_idx +
                   len(updated_lines)] = updated_lines
            with open(config_path, 'w') as f:
                f.write(''.join(config).strip())
                f.write('\n' * 2)
        else:
            with open(config_path, 'a') as f:
                if len(config) > 0 and config[-1] != '\n':
                    f.write('\n')
                f.write(codegen)
                f.write('\n')

        with open(config_path, 'r+') as f:
            config = f.readlines()
            if config[-1] != '\n':
                f.write('\n')

        if len(ips) > 1:
            SSHConfigHelper._add_multinode_config(cluster_name, ips[1:],
                                                  auth_config)

    @classmethod
    def _add_multinode_config(
        cls,
        cluster_name: str,
        worker_ips: List[str],
        auth_config: Dict[str, str],
    ):
        username = auth_config['ssh_user']
        key_path = os.path.expanduser(auth_config['ssh_private_key'])
        host_name = cluster_name
        sky_autogen_comment = ('# Added by sky (use `sky stop/down '
                               f'{cluster_name}` to remove)')

        overwrites = [False] * len(worker_ips)
        overwrite_begin_idxs = [None] * len(worker_ips)
        codegens = [None] * len(worker_ips)
        worker_names = []
        extra_path_name = cls.ssh_multinode_path.format(cluster_name)

        for idx in range(len(worker_ips)):
            worker_names.append(cluster_name + f'-worker{idx+1}')

        config_path = os.path.expanduser(cls.ssh_conf_path)
        with open(config_path) as f:
            config = f.readlines()

        extra_config_path = os.path.expanduser(extra_path_name)
        os.makedirs(os.path.dirname(extra_config_path), exist_ok=True)
        if not os.path.exists(extra_config_path):
            extra_config = ['\n']
            with open(extra_config_path, 'w') as f:
                f.writelines(extra_config)
        else:
            with open(extra_config_path) as f:
                extra_config = f.readlines()

        # Handle Include on top of Config file
        include_str = f'Include {extra_config_path}'
        for i, line in enumerate(config):
            config_str = line.strip()
            if config_str == include_str:
                break
            # Did not find Include string
            if 'Host' in config_str:
                with open(config_path, 'w') as f:
                    config.insert(0, '\n')
                    config.insert(0, include_str + '\n')
                    config.insert(0, sky_autogen_comment + '\n')
                    f.write(''.join(config).strip())
                    f.write('\n' * 2)
                break

        with open(config_path) as f:
            config = f.readlines()

        # Check if ~/.ssh/config contains existing names
        host_lines = [f'Host {c_name}' for c_name in worker_names]
        for i, line in enumerate(config):
            if line.strip() in host_lines:
                idx = host_lines.index(line.strip())
                prev_line = config[i - 1] if i > 0 else ''
                logger.warning(f'{cls.ssh_conf_path} contains '
                               f'host named {worker_names[idx]}.')
                host_name = worker_ips[idx]
                logger.warning(f'Using {host_name} to identify host instead.')
                codegens[idx] = cls._get_generated_config(
                    sky_autogen_comment, host_name, worker_ips[idx], username,
                    key_path)

        # All workers go to SKY_USER_FILE_PATH/ssh/{cluster_name}
        for i, line in enumerate(extra_config):
            if line.strip() in host_lines:
                idx = host_lines.index(line.strip())
                prev_line = extra_config[i - 1] if i > 0 else ''
                if prev_line.strip().startswith(sky_autogen_comment):
                    host_name = worker_names[idx]
                    overwrites[idx] = True
                    overwrite_begin_idxs[idx] = i - 1
                codegens[idx] = cls._get_generated_config(
                    sky_autogen_comment, host_name, worker_ips[idx], username,
                    key_path)

        # This checks if all codegens have been created.
        for idx, ip in enumerate(worker_ips):
            if not codegens[idx]:
                codegens[idx] = cls._get_generated_config(
                    sky_autogen_comment, worker_names[idx], ip, username,
                    key_path)

        for idx in range(len(worker_ips)):
            # Add (or overwrite) the new config.
            overwrite = overwrites[idx]
            overwrite_begin_idx = overwrite_begin_idxs[idx]
            codegen = codegens[idx]
            if overwrite:
                assert overwrite_begin_idx is not None
                updated_lines = codegen.splitlines(keepends=True) + ['\n']
                extra_config[overwrite_begin_idx:overwrite_begin_idx +
                             len(updated_lines)] = updated_lines
                with open(extra_config_path, 'w') as f:
                    f.write(''.join(extra_config).strip())
                    f.write('\n' * 2)
            else:
                with open(extra_config_path, 'a') as f:
                    f.write(codegen)
                    f.write('\n')

        # Add trailing new line at the end of the file if it doesn't exit
        with open(extra_config_path, 'r+') as f:
            extra_config = f.readlines()
            if extra_config[-1] != '\n':
                f.write('\n')

    @classmethod
    @timeline.FileLockEvent(ssh_conf_lock_path)
    def remove_cluster(
        cls,
        cluster_name: str,
        ip: str,
        auth_config: Dict[str, str],
    ):
        """Remove authentication information for cluster from local SSH config.

        If no existing host matching the provided specification is found, then
        nothing is removed.

        Args:
            ip: Head node's IP address.
            auth_config: read_yaml(handle.cluster_yaml)['auth']
        """
        username = auth_config['ssh_user']
        config_path = os.path.expanduser(cls.ssh_conf_path)
        if not os.path.exists(config_path):
            return

        with open(config_path) as f:
            config = f.readlines()

        start_line_idx = None
        # Scan the config for the cluster name.
        for i, line in enumerate(config):
            next_line = config[i + 1] if i + 1 < len(config) else ''
            if (line.strip() == f'HostName {ip}' and
                    next_line.strip() == f'User {username}'):
                start_line_idx = i - 1
                break

        if start_line_idx is None:  # No config to remove.
            return

        # Scan for end of previous config.
        cursor = start_line_idx
        while cursor > 0 and len(config[cursor].strip()) > 0:
            cursor -= 1
        prev_end_line_idx = cursor

        # Scan for end of the cluster config.
        end_line_idx = None
        cursor = start_line_idx + 1
        start_line_idx -= 1  # remove auto-generated comment
        while cursor < len(config):
            if config[cursor].strip().startswith(
                    '# ') or config[cursor].strip().startswith('Host '):
                end_line_idx = cursor
                break
            cursor += 1

        # Remove sky-generated config and update the file.
        config[prev_end_line_idx:end_line_idx] = [
            '\n'
        ] if end_line_idx is not None else []
        with open(config_path, 'w') as f:
            f.write(''.join(config).strip())
            f.write('\n' * 2)

        SSHConfigHelper._remove_multinode_config(cluster_name)

    @classmethod
    def _remove_multinode_config(
        cls,
        cluster_name: str,
    ):
        config_path = os.path.expanduser(cls.ssh_conf_path)
        if not os.path.exists(config_path):
            return

        extra_path_name = cls.ssh_multinode_path.format(cluster_name)
        extra_config_path = os.path.expanduser(extra_path_name)
        if os.path.exists(extra_config_path):
            os.remove(extra_config_path)

        # Delete include statement
        sky_autogen_comment = ('# Added by sky (use `sky stop/down '
                               f'{cluster_name}` to remove)')
        with open(config_path) as f:
            config = f.readlines()

        for i, line in enumerate(config):
            config_str = line.strip()
            if f'Include {extra_config_path}' in config_str:
                with open(config_path, 'w') as f:
                    if i < len(config) - 1 and config[i + 1] == '\n':
                        del config[i + 1]
                    # Delete Include string
                    del config[i]
                    # Delete Sky Autogen Comment
                    if i > 0 and sky_autogen_comment in config[i - 1].strip():
                        del config[i - 1]
                    f.write(''.join(config))
                break
            if 'Host' in config_str:
                break


# TODO: too many things happening here - leaky abstraction. Refactor.
@timeline.event
def write_cluster_config(to_provision: 'resources.Resources',
                         num_nodes: int,
                         cluster_config_template: str,
                         cluster_name: str,
                         local_wheel_path: pathlib.Path,
                         region: Optional[clouds.Region] = None,
                         zones: Optional[List[clouds.Zone]] = None,
                         auth_config: Optional[Dict[str, str]] = None,
                         dryrun: bool = False) -> Dict[str, str]:
    """Fills in cluster configuration templates and writes them out.

    Returns: {provisioner: path to yaml, the provisioning spec}.
      'provisioner' can be
        - 'ray'
        - 'tpu-create-script' (if TPU is requested)
        - 'tpu-delete-script' (if TPU is requested)
    """
    # task.best_resources may not be equal to to_provision if the user
    # is running a job with less resources than the cluster has.
    cloud = to_provision.cloud
    resources_vars = cloud.make_deploy_resources_variables(
        to_provision, region, zones)
    config_dict = {}

    azure_subscription_id = None
    if isinstance(cloud, clouds.Azure):
        azure_subscription_id = cloud.get_project_id(dryrun=dryrun)

    gcp_project_id = None
    if isinstance(cloud, clouds.GCP):
        gcp_project_id = cloud.get_project_id(dryrun=dryrun)

    assert cluster_name is not None
    credentials = sky_check.get_cloud_credential_file_mounts()

    ip_list = None
    auth_config = None
    if isinstance(cloud, clouds.Local):
        ip_list = get_local_ips(cluster_name)
        auth_config = get_local_auth_config(cluster_name)
    region_name = resources_vars.get('region')
    yaml_path = fill_template(
        cluster_config_template,
        dict(
            resources_vars,
            **{
                'cluster_name': cluster_name,
                'num_nodes': num_nodes,
                'disk_size': to_provision.disk_size,
                # Temporary measure, as deleting per-cluster SGs is too slow.
                # See https://github.com/sky-proj/sky/pull/742.
                # Generate the name of the security group we're looking for.
                # (username, last 4 chars of hash of hostname): for uniquefying
                # users on shared-account cloud providers. Using uuid.getnode()
                # is incorrect; observed to collide on Macs.
                'security_group': f'sky-sg-{user_and_hostname_hash()}',
                # Azure only.
                'azure_subscription_id': azure_subscription_id,
                'resource_group': f'{cluster_name}-{region_name}',
                # GCP only.
                'gcp_project_id': gcp_project_id,
                # Ray version.
                'ray_version': SKY_REMOTE_RAY_VERSION,
                # Cloud credentials for cloud storage.
                'credentials': credentials,
                # Sky remote utils.
                'sky_remote_path': SKY_REMOTE_PATH,
                'sky_local_path': str(local_wheel_path),
                # Local IP Handling.
                'head_ip': None if ip_list is None else ip_list[0],
                'worker_ips': None if ip_list is None else ip_list[1:],
                # Authentication (optional).
                'ssh_user': None
                            if auth_config is None else auth_config['ssh_user'],
                'ssh_private_key': None if auth_config is None else
                                   auth_config['ssh_private_key'],
            }))
    config_dict['cluster_name'] = cluster_name
    config_dict['ray'] = yaml_path
    if dryrun:
        return config_dict
    _add_auth_to_cluster_config(cloud, yaml_path)
    # For TPU nodes. TPU VMs do not need TPU_NAME.
    if (resources_vars.get('tpu_type') is not None and
            resources_vars.get('tpu_vm') is None):
        tpu_name = resources_vars.get('tpu_name')
        if tpu_name is None:
            tpu_name = cluster_name

        user_file_dir = os.path.expanduser(f'{SKY_USER_FILE_PATH}/')
        scripts = tuple(
            fill_template(
                template_name,
                dict(
                    resources_vars, **{
                        'tpu_name': tpu_name,
                        'gcp_project_id': gcp_project_id,
                    }),
                # Use new names for TPU scripts so that different runs can use
                # different TPUs.  Put in SKY_USER_FILE_PATH to be consistent
                # with cluster yamls.
                output_path=os.path.join(user_file_dir, template_name).replace(
                    '.sh.j2', f'.{cluster_name}.sh'),
            ) for template_name in
            ['gcp-tpu-create.sh.j2', 'gcp-tpu-delete.sh.j2'])
        config_dict['tpu-create-script'] = scripts[0]
        config_dict['tpu-delete-script'] = scripts[1]
        config_dict['tpu_name'] = tpu_name
    return config_dict


def list_local_clusters():
    """Lists all local clusters."""
    local_dir = os.path.expanduser(os.path.dirname(SKY_USER_LOCAL_CONFIG_PATH))
    os.makedirs(local_dir, exist_ok=True)
    local_cluster_paths = [os.path.join(local_dir, f) for f in \
    os.listdir(local_dir) if os.path.isfile(os.path.join(local_dir, f))]

    local_cluster_names = []
    for clus in local_cluster_paths:
        # TODO(mluo): Define a scheme for cluster config to check if YAML
        # schema is correct.
        with open(clus, 'r') as f:
            yaml_config = yaml.safe_load(f)
            user_config = yaml_config['auth']
            cluster_name = yaml_config['cluster']['name']
        if AUTH_PLACEHOLDER in (user_config['ssh_user'],
                                user_config['ssh_private_key']):
            raise ValueError(
                'Authentication into local cluster requires specifying '
                'username and private key. '
                'Please enter credentials in '
                f'{SKY_USER_LOCAL_CONFIG_PATH.format(cluster_name)}.')
        local_cluster_names.append(cluster_name)
    return local_cluster_names


def get_local_ips(cluster_name: str) -> List[str]:
    """Returns IP addresses of the local cluster."""
    config = get_local_cluster_config(cluster_name)
    ips = config['cluster']['ips']
    if isinstance(ips, str):
        ips = [ips]
    return ips


def get_local_auth_config(cluster_name: str) -> List[str]:
    """Returns IP addresses of the local cluster."""
    config = get_local_cluster_config(cluster_name)
    return config['auth']


def get_job_owner(handle: backends.Backend.ResourceHandle) -> str:
    cluster_yaml = handle.cluster_yaml
    with open(os.path.expanduser(cluster_yaml), 'r') as f:
        cluster_config = yaml.safe_load(f)
    # User name is guaranteed to exist (on all jinja files)
    return cluster_config['auth']['ssh_user']


def get_local_cluster_config(cluster_name: str) -> Optional[Dict[str, Any]]:
    """Gets the local cluster config in ~/.sky/local/."""
    local_file = os.path.expanduser(
        SKY_USER_LOCAL_CONFIG_PATH.format(cluster_name))

    if os.path.isfile(local_file):
        try:
            with open(local_file, 'r') as f:
                yaml_config = yaml.safe_load(f)
        except yaml.YAMLError as e:
            raise ValueError(f'Could not open/read file: {local_file}') from e
        return yaml_config
    return None


def run_command_and_handle_ssh_failure(
        ip: str,
        command: str,
        ssh_user: str,
        ssh_key: str,
        failure_message: Optional[str] = None) -> str:
    """Runs command remote and returns the output with proper error handling."""
    rc, stdout, stderr = run_command_on_ip_via_ssh(ip,
                                                   command,
                                                   require_outputs=True,
                                                   ssh_user=ssh_user,
                                                   ssh_private_key=ssh_key,
                                                   stream_logs=False)
    if rc == 255:
        # SSH failed
        raise ValueError(f'SSH with user {ssh_user} and key {ssh_key} '
                         f'to {ip} failed. Check your credentials and try '
                         f'again.')
    handle_returncode(rc, command, failure_message, stderr=stderr)

    return stdout


def local_cloud_ray_postprocess(cluster_config_file: str):
    """Completes filemounting and setup on worker nodes.

    Syncs filemounts and runs setup on worker nodes for a local cluster.
    This is a workaround for Ray Autoscaler bug
    in which ray up does not perform these tasks for a local cluster
    """
    with open(cluster_config_file, 'r') as f:
        config = yaml.safe_load(f)

    ssh_user = config['auth']['ssh_user']
    ssh_key = config['auth']['ssh_private_key']
    worker_ips = config['provider']['worker_ips']
    file_mounts = config['file_mounts']
    setup_cmds = config['setup_commands']
    rsync_exclude = 'virtenv'
    setup_command = '\n'.join(setup_cmds)
    setup_script = log_lib.make_task_bash_script(setup_command)

    # Uploads setup script to the worker node
    with tempfile.NamedTemporaryFile('w', prefix='sky_setup_') as f:
        f.write(setup_script)
        f.flush()
        setup_sh_path = f.name
        setup_file = os.path.basename(setup_sh_path)
        file_mounts[f'/tmp/{setup_file}'] = setup_sh_path

        # Ray Autoscaler Bug: Filemounting + Ray Setup
        # does not happen on workers.
        def _ray_up_local_worker(ip):
            # Unable to access methods in CloudVMRayBackend class,
            # hence there is some replication in code below.
            for dst, src in file_mounts.items():
                if not os.path.isabs(dst) and \
                not dst.startswith('~/'):
                    dst = f'~/{dst}'
                wrapped_dst = dst
                if not dst.startswith('~/') and not dst.startswith('/tmp/'):
                    wrapped_dst = \
                    FileMountHelper.wrap_file_mount(
                        dst)
                full_src = os.path.abspath(os.path.expanduser(src))
                if os.path.isfile(full_src):
                    mkdir_for_wrapped_dst = \
                        f'mkdir -p {os.path.dirname(wrapped_dst)}'
                else:
                    full_src = f'{full_src}/'
                    mkdir_for_wrapped_dst = f'mkdir -p {wrapped_dst}'

                run_command_and_handle_ssh_failure(
                    ip,
                    mkdir_for_wrapped_dst,
                    ssh_user=ssh_user,
                    ssh_key=ssh_key,
                    failure_message=
                    f'Failed to run {mkdir_for_wrapped_dst} on remote.')

                rsync_command = [
                    'rsync', '-Pavz', '--filter=\'dir-merge,- .gitignore\'',
                    f'--exclude=\'{rsync_exclude}\''
                ]
                ssh_options = ' '.join(ssh_options_list(ssh_key, None))
                rsync_command.append(f'-e "ssh {ssh_options}"')
                rsync_command.extend([
                    full_src,
                    f'{ssh_user}@{ip}:{wrapped_dst}',
                ])
                command = ' '.join(rsync_command)
                log_lib.run_with_log(command,
                                     stream_logs=False,
                                     log_path='/dev/null',
                                     shell=True)

            cmd = f'/bin/bash -i /tmp/{setup_file} 2>&1'
            run_command_and_handle_ssh_failure(
                ip,
                cmd,
                ssh_user=ssh_user,
                ssh_key=ssh_key,
                failure_message=
                'Failed to setup Ray autoscaler commands on remote.')

        run_in_parallel(_ray_up_local_worker, worker_ips)


def check_local_installation(ips: List[str], auth_config: Dict[str, str]):
    """Checks if the Sky dependencies are properly installed on the machine.

    Checks if python3, Ray, and Sky have been installed correctly. This method
    assumes that the user is a system administrator and has sudo access to the
    machine.

    Args:
        ips: List of ips in the local cluster. 0-index corresponds to the head
          node's ip.
        auth_config: An authentication config that authenticates into the cluster.
    """
    ssh_user = auth_config['ssh_user']
    ssh_key = auth_config['ssh_private_key']
    get_python_cmd = 'python3 --version | awk \'{{print $2}}\''

    for ip in ips:
        # Checks for python3 installation.
        run_command_and_handle_ssh_failure(
            ip,
            'sudo python3 --version',
            ssh_user=ssh_user,
            ssh_key=ssh_key,
            failure_message=f'Python3 is not installed on {ip}')

        # Checks if base python and the root user (sudo) base python are the
        # same version.
        base_python = run_command_and_handle_ssh_failure(
            ip,
            get_python_cmd,
            ssh_user=ssh_user,
            ssh_key=ssh_key,
            failure_message=f'Check python installation on {ip}')

        sudo_python = run_command_and_handle_ssh_failure(
            ip,
            f'sudo {get_python_cmd}',
            ssh_user=ssh_user,
            ssh_key=ssh_key,
            failure_message=f'Check python installation on {ip}')

        base_python = base_python.strip()
        sudo_python = sudo_python.strip()

        if base_python != sudo_python:
            raise ValueError(
                f'User\'s base python version {base_python} differs '
                f'from that of the root user\'s python version {sudo_python}.')

        # Checks for Ray installation.
        run_command_and_handle_ssh_failure(
            ip,
            'sudo ray --version',
            ssh_user=ssh_user,
            ssh_key=ssh_key,
            failure_message=f'Ray is not installed on {ip}')

        # Checks for Sky installation.
        run_command_and_handle_ssh_failure(
            ip,
            'sky --help',
            ssh_user=ssh_user,
            ssh_key=ssh_key,
            failure_message=f'Sky is not installed on {ip}')


# TODO(mluo): Make this function compatible with CloudVMRayBackend's rsync
def rsync_to_ip(ip: str, source: str, target: str, ssh_user: str,
                ssh_key: str) -> None:
    """Rsyncs files to a remote ip."""
    rsync_command = [
        'rsync',
        '-Pavz',
        '--filter=\'dir-merge,- .gitignore\'',
    ]
    directory_name = os.path.dirname(target)
    run_command_and_handle_ssh_failure(
        ip,
        f'mkdir -p {directory_name}',
        ssh_user=ssh_user,
        ssh_key=ssh_key,
        failure_message=f'Failed to create directory {directory_name}.')
    ssh_options = ' '.join(ssh_options_list(ssh_key, None))
    rsync_command.append(f'-e "ssh {ssh_options}"')
    rsync_command.extend([
        source,
        f'{ssh_user}@{ip}:{target}',
    ])
    command = ' '.join(rsync_command)
    rc = log_lib.run_with_log(command,
                              stream_logs=False,
                              log_path='/dev/null',
                              shell=True)
    handle_returncode(
        rc, command, 'Failed to rsync files to local cluster. '
        'Tip: run this command to test connectivity: '
        f'ssh -i {ssh_key} {ssh_user}@{ip}')


def get_local_cluster_accelerators(
        ips: List[str], auth_config: Dict[str, str]) -> List[Dict[str, int]]:
    """Gets the custom accelerators for the local cluster.

    Loops through all cluster nodes to obtain a mapping of specific acclerator
    types to the count of accelerators.

    Args:
        ips: List of ips in the local cluster. 0-index corresponds to the head
          node's ip.
        auth_config: An authentication config that authenticates into the cluster.

    Returns:
        A list of dictionaries corresponding to accelerator counts for each
        node. Each dictionary maps accelerator type to the number of accelerators
        on the node. For example, in a two node cluster:
        [
         {'V100': 8,},
         {'K80': 2,},
        ]
    """
    ssh_user = auth_config['ssh_user']
    ssh_key = auth_config['ssh_private_key']
    remote_resource_path = '~/.sky/resource_group.py'
    custom_resources = []

    # Ran on the remote cluster node to identify accelerator resources.
    code = textwrap.dedent("""\
        import os

        all_accelerators = ['V100',
                            'P100',
                            'T4',
                            'P4',
                            'K80',
                            'A100',]
        accelerators_dict = {}
        for acc in all_accelerators:
            output_str = os.popen(f'lspci | grep \\'{acc}\\'').read()
            output_lst = output_str.split('\\n')
            count = 0
            for output in output_lst:
                count += int(acc in output)
            if count !=0:
                accelerators_dict[acc] = count

        print(accelerators_dict)
        """)

    for ip in ips:
        # Upload code to the cluster node.
        with tempfile.NamedTemporaryFile('w', prefix='sky_app_') as fp:
            fp.write(code)
            fp.flush()
            rsync_to_ip(ip, fp.name, remote_resource_path, ssh_user, ssh_key)

        # Run code on the node to get cluster node accelerators.
        output = run_command_and_handle_ssh_failure(
            ip,
            f'python3 {remote_resource_path}',
            ssh_user=ssh_user,
            ssh_key=ssh_key,
            failure_message=('Failed to execute resource group detector. '
                             'Check if Python3 is installed correctly.'))

        # Convert output into a custom resources dict
        ip_resources = ast.literal_eval(output)
        custom_resources.append(ip_resources)
    return custom_resources


def launch_local_cluster(yaml_config: Dict[str, Dict[str, object]],
                         custom_resources: List[Dict[str, int]] = None) -> None:
    """Launches Ray on all nodes for local cluster.

    Launches Ray on the root user of all nodes and opens the Ray dashboard port
    on the non-head nodes. This ensures that Sky can coordinate and cancel jobs
    across nodes.

    Args:
        yaml_config: Dictionary representing the cluster config.
          Contains cluster-specific hyperparameters and the authentication
          config.
        custom_resources: List of dictionaries corresponding to accelerator
          counts for each node. Each dictionary maps accelerator type to the
          number of accelerators on the node.
    """
    local_cluster_config = yaml_config['cluster']
    ip_list = local_cluster_config['ips']
    if not isinstance(ip_list, list):
        ip_list = [ip_list]
    ip_list = [socket.gethostbyname(ip) for ip in ip_list]
    yaml_config['cluster']['ips'] = ip_list
    auth_config = yaml_config['auth']
    ssh_user = auth_config['ssh_user']
    ssh_key = auth_config['ssh_private_key']
    assert len(ip_list) >= 1, 'Must specify at least one Local IP'

    head_ip = ip_list[0]
    total_workers = len(ip_list[1:])
    worker_ips = ip_list[1:]

    # Stops all running Ray instances on all nodes
    head_display = rich_status.Status('[bold cyan]Stopping Ray Cluster')
    head_display.start()

    run_command_and_handle_ssh_failure(
        head_ip,
        'sudo ray stop -f',
        ssh_user=ssh_user,
        ssh_key=ssh_key,
        failure_message=f'Failed to stop Ray on {head_ip}.')
    # TODO: Parallelize local cluster launching
    for idx, ip in enumerate(worker_ips):
        run_command_and_handle_ssh_failure(
            ip,
            'sudo ray stop -f',
            ssh_user=ssh_user,
            ssh_key=ssh_key,
            failure_message=f'Failed to stop Ray on {ip}.')

    head_display.stop()

    # Launching Ray on the head node.
    head_resources = json.dumps(custom_resources[0], separators=(',', ':'))
    head_cmd = ('sudo ray start --head --port=6379 '
                '--object-manager-port=8076 --dashboard-port 8265 '
                f'--resources={head_resources!r}')
    head_display = rich_status.Status(
        '[bold cyan]Launching Ray Cluster on Head')
    head_display.start()
    run_command_and_handle_ssh_failure(
        head_ip,
        head_cmd,
        ssh_user=ssh_user,
        ssh_key=ssh_key,
        failure_message='Failed to launch Ray on Head node.')
    head_display.stop()

    # Launches Ray on the worker nodes and links Ray dashboard from the head
    # to worker node.
    remote_ssh_key = f'~/.ssh/{os.path.basename(ssh_key)}'
    dashboard_remote_path = '~/.sky/dashboard_portforward.sh'
    with console.status('[bold cyan]Waiting for workers...') as worker_status:
        for idx, ip in enumerate(worker_ips):
            worker_status.update(
                f'[bold cyan]Workers {idx}/{total_workers} Ready')

            worker_resources = json.dumps(custom_resources[idx + 1],
                                          separators=(',', ':'))
            worker_cmd = (f'sudo ray start --address={head_ip}:6379 '
                          '--object-manager-port=8076 --dashboard-port 8265 '
                          f'--resources={worker_resources!r}')

            run_command_and_handle_ssh_failure(
                ip,
                worker_cmd,
                ssh_user=ssh_user,
                ssh_key=ssh_key,
                failure_message='Failed to launch Ray on Worker node.')

            # Connect head node's Ray dashboard to worker nodes
            # Worker nodes need access to Ray dashboard to poll the
            # JobSubmissionClient (in subprocess_daemon.py) for completed,
            # failed, or cancelled jobs.
            port_cmd = (
                f'ssh -tt -L 8265:localhost:8265 -i {remote_ssh_key} -o '
                'StrictHostKeyChecking=no -o UserKnownHostsFile=/dev/null -o '
                'IdentitiesOnly=yes -o ExitOnForwardFailure=yes -o '
                'ServerAliveInterval=5 -o ServerAliveCountMax=3 -o ControlMaster=auto '
                f'-o ControlPersist=10s -o ConnectTimeout=120s {ssh_user}@{head_ip} '
                '\'while true; do sleep 86400; done\'')
            rsync_to_ip(ip, ssh_key, remote_ssh_key, ssh_user, ssh_key)
            with tempfile.NamedTemporaryFile('w', prefix='sky_app_') as fp:
                fp.write(port_cmd)
                fp.flush()
                rsync_to_ip(ip, fp.name, dashboard_remote_path, ssh_user,
                            ssh_key)
            run_command_and_handle_ssh_failure(
                ip, f'chmod a+rwx {dashboard_remote_path};'
                'screen -S ray-dashboard -X quit;'
                f'screen -S ray-dashboard -dm {dashboard_remote_path}',
                ssh_user=ssh_user,
                ssh_key=ssh_key,
                failure_message=
                f'Failed to connect Ray dashboard to worker node {ip}.')

        if total_workers > 0:
            worker_status.update(
                f'[bold cyan]Workers {total_workers}/{total_workers} Ready')
        worker_status.stop()


def save_distributable_yaml(yaml_config: Dict[str, Dict[str, object]]) -> None:
    """Generates a distributable yaml for the system admin to send to users.

    Args:
        yaml_config: Dictionary representing the cluster config.
          Contains cluster-specific hyperparameters and the authentication
          config.
    """
    # Admin authentication must be censored out.
    yaml_config['auth']['ssh_user'] = AUTH_PLACEHOLDER
    yaml_config['auth']['ssh_private_key'] = AUTH_PLACEHOLDER

    cluster_name = yaml_config['cluster']['name']
    yaml_path = SKY_USER_LOCAL_CONFIG_PATH.format(cluster_name)
    abs_yaml_path = os.path.expanduser(yaml_path)
    os.makedirs(os.path.dirname(abs_yaml_path), exist_ok=True)
    with open(abs_yaml_path, 'w') as f:
        yaml.dump(yaml_config, f, default_flow_style=False, sort_keys=False)


def _add_auth_to_cluster_config(cloud_type, cluster_config_file):
    """Adds SSH key info to the cluster config.

    This function's output removes comments included in the jinja2 template.
    """
    with open(cluster_config_file, 'r') as f:
        config = yaml.safe_load(f)
    cloud_type = str(cloud_type)
    if cloud_type == 'AWS':
        config = auth.setup_aws_authentication(config)
    elif cloud_type == 'GCP':
        config = auth.setup_gcp_authentication(config)
    elif cloud_type == 'Azure':
        config = auth.setup_azure_authentication(config)
    elif cloud_type == 'Local':
        # Local cluster case, authentication is already filled by the user
        # in the local cluster config (in ~/.sky/local/...). There is no need
        # for Sky to generate authentication.
        pass
    else:
        raise ValueError('Cloud type not supported, must be [AWS, GCP, Azure]')
    dump_yaml(cluster_config_file, config)


def read_yaml(path):
    with open(path, 'r') as f:
        config = yaml.safe_load(f)
    return config


def dump_yaml(path, config):
    # https://github.com/yaml/pyyaml/issues/127
    class LineBreakDumper(yaml.SafeDumper):

        def write_line_break(self, data=None):
            super().write_line_break(data)
            if len(self.indents) == 1:
                super().write_line_break()

    with open(path, 'w') as f:
        yaml.dump(config,
                  f,
                  Dumper=LineBreakDumper,
                  sort_keys=False,
                  default_flow_style=False)


def get_run_timestamp() -> str:
    return 'sky-' + datetime.datetime.now().strftime('%Y-%m-%d-%H-%M-%S-%f')


@timeline.event
def wait_until_ray_cluster_ready(
    cluster_config_file: str,
    num_nodes: int,
    log_path: str,
    cloud: clouds.Cloud,
    nodes_launching_progress_timeout: Optional[int] = None,
) -> bool:
    """Returns whether the entire ray cluster is ready."""
    if num_nodes <= 1:
        return

    # Manually fetching head ip instead of using `ray exec` to avoid the bug
    # that `ray exec` fails to connect to the head node after some workers
    # launched especially for Azure.
    try:
        head_ip = query_head_ip_with_retries(
            cluster_config_file, max_attempts=WAIT_HEAD_NODE_IP_MAX_ATTEMPTS)
    except RuntimeError as e:
        logger.error(e)
        return False  # failed

    ssh_credentials = ssh_credential_from_yaml(cluster_config_file)
    last_nodes_so_far = 0
    start = time.time()
    runner = command_runner.SSHCommandRunner(head_ip, *ssh_credentials)
    with console.status('[bold cyan]Waiting for workers...') as worker_status:
        while True:
            rc, output, stderr = runner.run('ray status',
                                            log_path=log_path,
                                            stream_logs=False,
                                            require_outputs=True)
            subprocess_utils.handle_returncode(
                rc, 'ray status', 'Failed to run ray status on head node.',
                stderr)
            logger.debug(output)

            # Workers that are ready
            ready_workers = 0
            # On-prem/local case is handled differently.
            # `ray status` produces different output for local case, and
            # we poll for number of nodes launched instead of counting for
            # head and number of worker nodes separately (it is impossible
            # to distinguish between head and worker node for local case).
            if isinstance(cloud, clouds.Local):
                result = _LAUNCHED_LOCAL_WORKER_PATTERN.findall(output)
                # In the local case, ready_workers mean the total number
                # of nodes launched, including head.
                ready_workers = len(result)
            else:
                result = _LAUNCHED_WORKER_PATTERN.findall(output)
                if len(result) == 0:
                    ready_workers = 0
                else:
                    assert len(result) == 1, result
                    ready_workers = int(result[0])

            result = _LAUNCHED_HEAD_PATTERN.findall(output)
            ready_head = 0
            if result:
                assert len(result) == 1, result
                ready_head = int(result[0])
                assert ready_head <= 1, ready_head

            worker_status.update('[bold cyan]'
                                 f'{ready_workers} out of {num_nodes - 1} '
                                 'workers ready')

            # In the local case, ready_head=0 and ready_workers=num_nodes
            # This is because there is no matching regex for _LAUNCHED_HEAD_PATTERN.
            if ready_head + ready_workers == num_nodes:
                # All nodes are up.
                break

            found_ips = _LAUNCHING_IP_PATTERN.findall(output)
            pending_workers = len(found_ips)

            # TODO(zhwu): Handle the case where the following occurs, where ray
            # cluster is not correctly started on the cluster.
            # Pending:
            #  172.31.9.121: ray.worker.default, uninitialized
            nodes_so_far = ready_head + ready_workers + pending_workers

            # Check the number of nodes that are fetched. Timeout if no new
            # nodes fetched in a while (nodes_launching_progress_timeout),
            # though number of nodes_so_far is still not as expected.
            if nodes_so_far > last_nodes_so_far:
                # Reset the start time if the number of launching nodes
                # changes, i.e. new nodes are launched.
                logger.debug('Reset start time, as new nodes are launched. '
                             f'({last_nodes_so_far} -> {nodes_so_far})')
                start = time.time()
                last_nodes_so_far = nodes_so_far
            elif (nodes_launching_progress_timeout is not None and
                  time.time() - start > nodes_launching_progress_timeout and
                  nodes_so_far != num_nodes):
                worker_status.stop()
                logger.error(
                    'Timed out when waiting for workers to be provisioned.')
                return False  # failed

            if '(no pending nodes)' in output and '(no failures)' in output:
                # Bug in ray autoscaler: e.g., on GCP, if requesting 2 nodes
                # that GCP can satisfy only by half, the worker node would be
                # forgotten. The correct behavior should be for it to error out.
                worker_status.stop()
                logger.error(
                    'Failed to launch multiple nodes on '
                    'GCP due to a nondeterministic bug in ray autoscaler.')
                return False  # failed
            time.sleep(10)
    return True  # success


def ssh_credential_from_yaml(cluster_yaml: str) -> Tuple[str, str, str]:
    """Returns ssh_user, ssh_private_key and ssh_control name."""
    config = read_yaml(cluster_yaml)
    auth_section = config['auth']
    ssh_user = auth_section['ssh_user'].strip()
    ssh_private_key = auth_section.get('ssh_private_key')
    ssh_control_name = config.get('cluster_name', '__default__')
    return ssh_user, ssh_private_key, ssh_control_name


def parallel_data_transfer_to_nodes(
    runners: List[command_runner.SSHCommandRunner],
    source: str,
    target: str,
    cmd: Optional[str],
    run_rsync: bool,
    *,
    action_message: str,
    # Advanced options.
    log_path: str = os.devnull,
    stream_logs: bool = False,
):
    """Runs a command on all nodes and optionally runs rsync from src->dst.

    Args:
        runners: A list of SSHCommandRunner objects that represent multiple nodes.
        source_target: Tuple[str, str]; Source for rsync on local node and
            Destination on remote node for rsync
        cmd: str; Command to be executed on all nodes
        action_message: str; Message to be printed while the command runs
        log_path: str; Path to the log file
        stream_logs: bool; Whether to stream logs to stdout
    """
    fore = colorama.Fore
    style = colorama.Style

    origin_source = source
    if run_rsync:
        # Do this for local src paths, not for cloud store URIs
        # (otherwise we have '<abs path to cwd>/gs://.../object/').
        full_src = os.path.abspath(os.path.expanduser(origin_source))
        if not os.path.islink(full_src) and not os.path.isfile(full_src):
            source = os.path.join(full_src, '')

    def _sync_node(runner: 'command_runner.SSHCommandRunner') -> None:
        if cmd is not None:
            rc, stdout, stderr = runner.run(cmd,
                                            log_path=log_path,
                                            stream_logs=stream_logs,
                                            require_outputs=True)
            subprocess_utils.handle_returncode(
                rc,
                cmd,
                f'Failed to run command before rsync {origin_source} -> {target}.',
                stderr=stdout + stderr)

        if run_rsync:
            # TODO(zhwu): Optimize for large amount of files.
            # zip / transfer/ unzip
            runner.rsync_up(
                source=source,
                target=target,
                log_path=log_path,
                stream_logs=stream_logs,
            )

    num_nodes = len(runners)
    plural = 's' if num_nodes > 1 else ''
    message = (f'{fore.CYAN}{action_message} (to {num_nodes} node{plural})'
               f': {style.BRIGHT}{origin_source}{style.RESET_ALL} -> '
               f'{style.BRIGHT}{target}{style.RESET_ALL}')
    logger.info(message)
    with safe_console_status(f'[bold cyan]{action_message}[/]'):
        subprocess_utils.run_in_parallel(_sync_node, runners)


def check_local_gpus() -> bool:
    """Checks if GPUs are available locally.

    Returns whether GPUs are available on the local machine by checking
    if nvidia-smi is installed and returns zero return code.

    Returns True if nvidia-smi is installed and returns zero return code,
    False if not.
    """
    is_functional = False
    installation_check = subprocess.run(['which', 'nvidia-smi'],
                                        stdout=subprocess.DEVNULL,
                                        stderr=subprocess.DEVNULL,
                                        check=False)
    is_installed = installation_check.returncode == 0
    if is_installed:
        execution_check = subprocess.run(['nvidia-smi'],
                                         stdout=subprocess.DEVNULL,
                                         stderr=subprocess.DEVNULL,
                                         check=False)
        is_functional = execution_check.returncode == 0
    return is_functional


def user_and_hostname_hash() -> str:
    """Returns a string containing <user>-<hostname hash last 4 chars>.

    For uniquefying user clusters on shared-account cloud providers. Also used
    for AWS security group.

    Using uuid.getnode() instead of gethostname() is incorrect; observed to
    collide on Macs.

    NOTE: BACKWARD INCOMPATIBILITY NOTES

    Changing this string will render AWS clusters shown in `sky status`
    unreusable and potentially cause leakage:

    - If a cluster is STOPPED, any command restarting it (`sky launch`, `sky
      start`) will launch a NEW cluster.
    - If a cluster is UP, a `sky launch` command reusing it will launch a NEW
      cluster. The original cluster will be stopped and thus leaked from Sky's
      perspective.
    - `sky down/stop/exec` on these pre-change clusters still works, if no new
      clusters with the same name have been launched.

    The reason is AWS security group names are derived from this string, and
    thus changing the SG name makes these clusters unrecognizable.
    """
    hostname_hash = hashlib.md5(socket.gethostname().encode()).hexdigest()[-4:]
    return f'{getpass.getuser()}-{hostname_hash}'


def generate_cluster_name():
    # TODO: change this ID formatting to something more pleasant.
    # User name is helpful in non-isolated accounts, e.g., GCP, Azure.
    return f'sky-{uuid.uuid4().hex[:4]}-{getpass.getuser()}'


def query_head_ip_with_retries(cluster_yaml: str, max_attempts: int = 1) -> str:
    """Returns the ip of the head node from yaml file."""
    for i in range(max_attempts):
        try:
            out = subprocess_utils.run(
                f'ray get-head-ip {cluster_yaml}',
                stdout=subprocess.PIPE,
                stderr=subprocess.DEVNULL).stdout.decode().strip()
            head_ip = re.findall(IP_ADDR_REGEX, out)
            assert 1 == len(head_ip), out
            head_ip = head_ip[0]
            break
        except subprocess.CalledProcessError as e:
            if i == max_attempts - 1:
                raise RuntimeError('Failed to get head ip') from e
            # Retry if the cluster is not up yet.
            logger.debug('Retrying to get head ip.')
            time.sleep(5)
    return head_ip


@timeline.event
def get_node_ips(cluster_yaml: str,
                 expected_num_nodes: int,
                 handle: Optional[backends.Backend.ResourceHandle] = None,
                 head_ip_max_attempts: int = 1) -> List[str]:
    """Returns the IPs of all nodes in the cluster."""
    # Try optimize for the common case where we have 1 node.
    if (expected_num_nodes == 1 and handle is not None and
            handle.head_ip is not None):
        return [handle.head_ip]

    # Check the network connection first to avoid long hanging time for
    # ray get-head-ip below, if a long-lasting network connection failure
    # happens.
    check_network_connection()
    try:
        head_ip = query_head_ip_with_retries(cluster_yaml,
                                             max_attempts=head_ip_max_attempts)
    except RuntimeError as e:
        raise exceptions.FetchIPError(
            exceptions.FetchIPError.Reason.HEAD) from e
    head_ip = [head_ip]

    if expected_num_nodes > 1:
        try:
            proc = subprocess_utils.run(f'ray get-worker-ips {cluster_yaml}',
                                        stdout=subprocess.PIPE,
                                        stderr=subprocess.PIPE)
            out = proc.stdout.decode()
            worker_ips = re.findall(IP_ADDR_REGEX, out)
            # Ray Autoscaler On-prem Bug: ray-get-worker-ips outputs nothing!
            # Workaround: List of IPs are shown in Stderr
            ray_yaml = read_yaml(cluster_yaml)
            if ray_yaml['provider']['type'] == 'local':
                out = proc.stderr.decode()
                worker_ips = re.findall(IP_ADDR_REGEX, out)
                # Remove head ip from worker ip list.
                for i, ip in enumerate(worker_ips):
                    if ip == head_ip[0]:
                        del worker_ips[i]
                        break
        except subprocess.CalledProcessError as e:
            raise exceptions.FetchIPError(
                exceptions.FetchIPError.Reason.WORKER) from e
        if len(worker_ips) != expected_num_nodes - 1:
            raise exceptions.FetchIPError(exceptions.FetchIPError.Reason.WORKER)
    else:
        worker_ips = []
    return head_ip + worker_ips


@timeline.event
def get_head_ip(
    handle: backends.Backend.ResourceHandle,
    use_cached_head_ip: bool = True,
    max_attempts: int = 1,
) -> str:
    """Returns the ip of the head node."""
    assert not use_cached_head_ip or max_attempts == 1, (
        'Cannot use cached_head_ip when max_attempts is not 1')
    if use_cached_head_ip:
        if handle.head_ip is None:
            # This happens for INIT clusters (e.g., exit 1 in setup).
            raise ValueError(
                'Cluster\'s head IP not found; is it up? To fix: '
                'run a successful launch first (`sky launch`) to ensure'
                ' the cluster status is UP (`sky status`).')
        head_ip = handle.head_ip
    else:
        head_ip = query_head_ip_with_retries(handle.cluster_yaml, max_attempts)
    return head_ip


def check_network_connection():
    # Tolerate 3 retries as it is observed that connections can fail.
    adapter = adapters.HTTPAdapter(max_retries=retry_lib.Retry(total=3))
    http = requests.Session()
    http.mount('https://', adapter)
    http.mount('http://', adapter)
    try:
        http.head(_TEST_IP, timeout=3)
    except requests.Timeout as e:
        raise exceptions.NetworkError(
            'Could not refresh the cluster. Network seems down.') from e


def _process_cli_query(
    cloud: str, cluster: str, query_cmd: str, deliminiator: str,
    status_map: Dict[str, global_user_state.ClusterStatus]
) -> List[global_user_state.ClusterStatus]:
    """Run the cloud CLI query and returns cluster status.

    Args:
        cloud: The cloud provider name.
        cluster: The cluster name.
        query_cmd: The cloud CLI query command.
        deliminiator: The deliminiator separating the status in the output
            of the query command.
        status_map: A map from the CLI status string to the corresponding
            global_user_state.ClusterStatus.
    Returns:
        A list of global_user_state.ClusterStatus of all existing nodes in the
        cluster. The list can be empty if none of the nodes in the clusters are
        found, i.e. the nodes are all terminated.
    """
    returncode, stdout, stderr = log_lib.run_with_log(query_cmd,
                                                      '/dev/null',
                                                      require_outputs=True,
                                                      shell=True)
    logger.debug(f'{query_cmd} returned {returncode}.\n'
                 '**** STDOUT ****\n'
                 f'{stdout}\n'
                 '**** STDERR ****\n'
                 f'{stderr}')
    if (cloud == str(sky.Azure()) and returncode == 2 and
            'argument --ids: expected at least one argument' in stderr):
        # Azure CLI has a returncode 2 when the cluster is not found, as
        # --ids <empty> is passed to the query command. In that case, the
        # cluster should be considered as DOWN.
        return []

    if returncode != 0:
        raise exceptions.ClusterStatusFetchingError(
            f'Failed to query {cloud} cluster {cluster!r} status: {stdout + stderr}'
        )

    cluster_status = stdout.strip()
    if cluster_status == '':
        return []
    return [
        status_map[s]
        for s in cluster_status.split(deliminiator)
        if status_map[s] is not None
    ]


@contextlib.contextmanager
def subpress_output():
    """Suppress stdout and stderr."""
    with open(os.devnull, 'w') as devnull:
        with contextlib.redirect_stdout(devnull), contextlib.redirect_stderr(
                devnull):
            yield


def _ray_launch_hash(cluster_name: str, ray_config: Dict[str, Any]) -> Set[str]:
    """Returns a set of Ray launch config hashes, one per node type."""
    # Use the cached Ray launch hashes if they exist.
    metadata = global_user_state.get_cluster_metadata(cluster_name)
    assert metadata is not None, cluster_name
    ray_launch_hashes = metadata.get('ray_launch_hashes', None)
    if ray_launch_hashes is not None:
        logger.debug('Using cached launch_caches')
        return set(ray_launch_hashes)
    with subpress_output():
        ray_config = ray_commands._bootstrap_config(ray_config)  # pylint: disable=protected-access
    # Adopted from https://github.com/ray-project/ray/blob/ray-1.10.0/python/ray/autoscaler/_private/node_launcher.py#L46-L54
    # TODO(zhwu): this logic is duplicated from the ray code above (keep in sync).
    launch_hashes = set()
    head_node_type = ray_config['head_node_type']
    for node_type, node_config in ray_config['available_node_types'].items():
        if node_type == head_node_type:
            launch_config = ray_config.get('head_node', {})
        else:
            launch_config = ray_config.get('worker_nodes', {})
        launch_config = copy.deepcopy(launch_config)

        launch_config.update(node_config['node_config'])
        with subpress_output():
            current_hash = ray_util.hash_launch_conf(launch_config,
                                                     ray_config['auth'])
        launch_hashes.add(current_hash)
    # Cache the launch hashes for the cluster.
    metadata['ray_launch_hashes'] = list(launch_hashes)
    global_user_state.set_cluster_metadata(cluster_name, metadata)
    return launch_hashes


def _query_status_aws(
    cluster: str,
    ray_config: Dict[str, Any],
) -> List[global_user_state.ClusterStatus]:
    status_map = {
        'pending': global_user_state.ClusterStatus.INIT,
        'running': global_user_state.ClusterStatus.UP,
        # TODO(zhwu): stopping and shutting-down could occasionally fail
        # due to internal errors of AWS. We should cover that case.
        'stopping': global_user_state.ClusterStatus.STOPPED,
        'stopped': global_user_state.ClusterStatus.STOPPED,
        'shutting-down': None,
        'terminated': None,
    }
    region = ray_config['provider']['region']
    launch_hashes = _ray_launch_hash(cluster, ray_config)
    hash_filter_str = ','.join(launch_hashes)
    query_cmd = ('aws ec2 describe-instances --filters '
                 f'Name=tag:ray-cluster-name,Values={cluster} '
                 f'Name=tag:ray-launch-config,Values={hash_filter_str} '
                 f'--region {region} '
                 '--query "Reservations[].Instances[].State.Name" '
                 '--output text')
    return _process_cli_query('AWS', cluster, query_cmd, '\t', status_map)


def _query_status_gcp(
    cluster: str,
    ray_config: Dict[str, Any],
) -> List[global_user_state.ClusterStatus]:
    launch_hashes = _ray_launch_hash(cluster, ray_config)
    hash_filter_str = ' '.join(launch_hashes)

    use_tpu_vm = ray_config['provider'].get('_has_tpus', False)
    zone = ray_config['provider'].get('availability_zone', '')
    if use_tpu_vm:
        # TPU VM's state definition is different from compute VM
        # https://cloud.google.com/tpu/docs/reference/rest/v2alpha1/projects.locations.nodes#State # pylint: disable=line-too-long
        status_map = {
            'CREATING': global_user_state.ClusterStatus.INIT,
            'STARTING': global_user_state.ClusterStatus.INIT,
            'RESTARTING': global_user_state.ClusterStatus.INIT,
            'READY': global_user_state.ClusterStatus.UP,
            'REPAIRING': global_user_state.ClusterStatus.INIT,
            # 'STOPPED' in GCP TPU VM means stopped, with disk preserved.
            'STOPPING': global_user_state.ClusterStatus.STOPPED,
            'STOPPED': global_user_state.ClusterStatus.STOPPED,
            'PREEMPTED': None,
        }
        check_gcp_cli_include_tpu_vm()
        query_cmd = ('gcloud compute tpus tpu-vm list '
                     f'--zone {zone} '
                     f'--filter="(labels.ray-cluster-name={cluster} AND '
                     f'labels.ray-launch-config=({hash_filter_str}))" '
                     '--format="value(state)"')
    else:
        status_map = {
            'PROVISIONING': global_user_state.ClusterStatus.INIT,
            'STARTING': global_user_state.ClusterStatus.INIT,
            'RUNNING': global_user_state.ClusterStatus.UP,
            'REPAIRING': global_user_state.ClusterStatus.INIT,
            # 'TERMINATED' in GCP means stopped, with disk preserved.
            'STOPPING': global_user_state.ClusterStatus.STOPPED,
            'TERMINATED': global_user_state.ClusterStatus.STOPPED,
            # 'SUSPENDED' in GCP means stopped, with disk and OS memory preserved.
            'SUSPENDING': global_user_state.ClusterStatus.STOPPED,
            'SUSPENDED': global_user_state.ClusterStatus.STOPPED,
        }
        # TODO(zhwu): The status of the TPU attached to the cluster should also be
        # checked, since TPUs are not part of the VMs.
        query_cmd = ('gcloud compute instances list '
                     f'--filter="(labels.ray-cluster-name={cluster} AND '
                     f'labels.ray-launch-config=({hash_filter_str}))" '
                     '--format="value(status)"')
    status_list = _process_cli_query('GCP', cluster, query_cmd, '\n',
                                     status_map)

    # GCP does not clean up preempted TPU VMs. We remove it ourselves.
    # TODO(wei-lin): handle multi-node cases.
    if use_tpu_vm and len(status_list) == 0:
        backend = backends.CloudVmRayBackend()
        handle = global_user_state.get_handle_from_cluster_name(cluster)
        backend.teardown_no_lock(handle,
                                 terminate=True,
                                 purge=False,
                                 post_teardown_cleanup=False)

    return status_list


def _query_status_azure(
    cluster: str,
    ray_config: Dict[str, Any],
) -> List[global_user_state.ClusterStatus]:
    status_map = {
        'VM starting': global_user_state.ClusterStatus.INIT,
        'VM running': global_user_state.ClusterStatus.UP,
        # 'VM stopped' in Azure means Stopped (Allocated), which still bills
        # for the VM.
        'VM stopping': global_user_state.ClusterStatus.INIT,
        'VM stopped': global_user_state.ClusterStatus.INIT,
        # 'VM deallocated' in Azure means Stopped (Deallocated), which does not
        # bill for the VM.
        'VM deallocating': global_user_state.ClusterStatus.STOPPED,
        'VM deallocated': global_user_state.ClusterStatus.STOPPED,
    }
    launch_hashes = _ray_launch_hash(cluster, ray_config)
    hash_filter_str = ', '.join(f'\\"{h}\\"' for h in launch_hashes)
    query_cmd = (
        'az vm show -d --ids $(az vm list --query '
        f'"[?tags.\\"ray-cluster-name\\" == \'{cluster}\' && '
        f'contains(\'[{hash_filter_str}]\', tags.\\"ray-launch-config\\")].id" '
        '-o tsv) --query "powerState" -o tsv')
    # NOTE: Azure cli should be handled carefully. The query command above
    # takes about 1 second to run.
    # An alternative is the following command, but it will take more than
    # 20 seconds to run.
    # query_cmd = (
    #     f'az vm list --show-details --query "['
    #     f'?tags.\\"ray-cluster-name\\" == \'{handle.cluster_name}\' '
    #     '&& tags.\\"ray-node-type\\" == \'head\'].powerState" -o tsv'
    # )
    return _process_cli_query('Azure', cluster, query_cmd, '\t', status_map)


_QUERY_STATUS_FUNCS = {
    'AWS': _query_status_aws,
    'GCP': _query_status_gcp,
    'Azure': _query_status_azure,
}


def _get_cluster_status_via_cloud_cli(
    handle: 'backends.Backend.ResourceHandle'
) -> List[global_user_state.ClusterStatus]:
    """Returns the status of the cluster."""
    resources: sky.Resources = handle.launched_resources
    cloud = resources.cloud
    ray_config = read_yaml(handle.cluster_yaml)
    return _QUERY_STATUS_FUNCS[str(cloud)](handle.cluster_name, ray_config)


def _update_cluster_status_no_lock(
        cluster_name: str) -> Optional[Dict[str, Any]]:
    record = global_user_state.get_cluster_from_name(cluster_name)
    if record is None:
        return None
    handle = record['handle']
    if not isinstance(handle, backends.CloudVmRayBackend.ResourceHandle):
        return record

    cluster_name = handle.cluster_name
    try:
        # TODO(zhwu): This function cannot distinguish transient network error
        # in ray's get IPs vs. ray runtime failing.
        ips = get_node_ips(handle.cluster_yaml, handle.launched_nodes)
        if handle.launched_nodes == 1:
            # Check the ray cluster status. We have to check it for single node
            # case, since the get_node_ips() does not require ray cluster to be
            # running.
            ssh_credentials = ssh_credential_from_yaml(handle.cluster_yaml)
            runner = command_runner.SSHCommandRunner(ips[0], *ssh_credentials)
            returncode = runner.run('ray status', stream_logs=False)
            if returncode:
                raise exceptions.FetchIPError(
                    reason=exceptions.FetchIPError.Reason.HEAD)
        # If we get node ips correctly, the cluster is UP. It is safe to
        # set the status to UP, as the `get_node_ips` function uses ray
        # to fetch IPs and starting ray is the final step of sky launch.
        record['status'] = global_user_state.ClusterStatus.UP
        handle.head_ip = ips[0]
        global_user_state.add_or_update_cluster(cluster_name,
                                                handle,
                                                ready=True,
                                                is_launch=False)
        return record
    except exceptions.FetchIPError:
        logger.debug('Refreshing status: Failed to get IPs from cluster '
                     f'{cluster_name!r}, trying to fetch from provider.')
    # For all code below, ray fails to get IPs for the cluster.
    node_statuses = _get_cluster_status_via_cloud_cli(handle)

    # If the node_statuses is empty, all the nodes are terminated. We can
    # safely set the cluster status to TERMINATED. This handles the edge case
    # where the cluster is terminated by the user manually through the UI.
    to_terminate = not node_statuses

    # A cluster is considered "abnormal", if not all nodes are TERMINATED or not all
    # nodes are STOPPED. We check that with the following logic:
    #   * not all nodes are terminated and there's at least one node terminated; or
    #   * any of the non-TERMINATED nodes is in a non-STOPPED status.
    #
    # This includes these special cases:
    # All stopped are considered normal and will be cleaned up at the end of the function.
    # Some of the nodes UP should be considered abnormal, because the ray cluster is
    # probably down.
    # The cluster is partially terminated or stopped should be considered abnormal.
    #
    # An abnormal cluster will transition to INIT and have any autostop setting reset.
    is_abnormal = ((0 < len(node_statuses) < handle.launched_nodes) or
                   any(status != global_user_state.ClusterStatus.STOPPED
                       for status in node_statuses))
    if is_abnormal:
        # Reset the autostop to avoid false information with best effort.
        # Side effect: if the status is refreshed during autostopping, the
        # autostop field in the local cache will be reset, even though the
        # cluster will still be correctly stopped.
        try:
            backend = backends.CloudVmRayBackend()
            backend.set_autostop(handle, -1, stream_logs=False)
        except (Exception, SystemExit):  # pylint: disable=broad-except
            logger.debug('Failed to reset autostop.')
        global_user_state.set_cluster_autostop_value(handle.cluster_name, -1)

        # If the user starts part of a STOPPED cluster, we still need a status to
        # represent the abnormal status. For spot cluster, it can also represent
        # that the cluster is partially preempted.
        # TODO(zhwu): the definition of INIT should be audited/changed.
        # Adding a new status UNHEALTHY for abnormal status can be a choice.
        global_user_state.set_cluster_status(
            cluster_name, global_user_state.ClusterStatus.INIT)
        return global_user_state.get_cluster_from_name(cluster_name)
    # Now is_abnormal is False: either node_statuses is empty or all nodes are STOPPED.
    backend = backends.CloudVmRayBackend()
    # TODO(zhwu): adding output for the cluster removed by status refresh.
    backend.post_teardown_cleanup(handle, terminate=to_terminate, purge=False)
    return global_user_state.get_cluster_from_name(cluster_name)


def _update_cluster_status(
        cluster_name: str,
        acquire_per_cluster_status_lock: bool) -> Optional[Dict[str, Any]]:
    """Update the cluster status by checking ray cluster and real status from cloud.

    The function will update the cached cluster status in the global state. For the
    design of the cluster status and transition, please refer to the
    sky/design_docs/cluster_states.md

    Returns:
      If the cluster is terminated or does not exist, return None.
      Otherwise returns the input record with status and ip potentially updated.
    """
    if not acquire_per_cluster_status_lock:
        return _update_cluster_status_no_lock(cluster_name)

    try:
        # TODO(mraheja): remove pylint disabling when filelock
        # version updated
        # pylint: disable=abstract-class-instantiated
        with filelock.FileLock(CLUSTER_STATUS_LOCK_PATH.format(cluster_name),
                               CLUSTER_STATUS_LOCK_TIMEOUT_SECONDS):
            return _update_cluster_status_no_lock(cluster_name)
    except filelock.Timeout:
        logger.debug(
            f'Refreshing status: Failed get the lock for cluster {cluster_name!r}.'
            ' Using the cached status.')
        return global_user_state.get_cluster_from_name(cluster_name)


@timeline.event
def refresh_cluster_status_handle(
    cluster_name: str,
    *,
    force_refresh: bool = False,
    acquire_per_cluster_status_lock: bool = True,
) -> Tuple[Optional[global_user_state.ClusterStatus],
           Optional[backends.Backend.ResourceHandle]]:
    record = global_user_state.get_cluster_from_name(cluster_name)
    if record is None:
        return None, None

    handle = record['handle']
    if isinstance(handle, backends.CloudVmRayBackend.ResourceHandle):
        if force_refresh or record['autostop'] >= 0:
            # Refresh the status only when force_refresh is True or the cluster
            # has autostopped turned on.
            record = _update_cluster_status(
                cluster_name,
                acquire_per_cluster_status_lock=acquire_per_cluster_status_lock)
            if record is None:
                return None, None
    return record['status'], record['handle']


class CloudFilterType(enum.Enum):
    # Filter for all types of clouds.
    ALL = 'all'
    # Filter for only public clouds (aws, gcp, azure).
    PUBLIC = 'public'
    # Filter for only local clouds.
    LOCAL = 'local'


def get_clusters(
        include_reserved: bool,
        refresh: bool,
        filter_clouds: str = CloudFilterType.PUBLIC) -> List[Dict[str, Any]]:
    """Returns a list of cached cluster records.

    Combs through the Sky database (in ~/.sky/state.db) to get a list of records
    corresponding to launched clusters.

    Args:
        include_reserved: Whether to include sky-reserved clusters, e.g. spot
            controller.
        refresh: Whether to refresh the status of the clusters. (Refreshing will
            set the status to STOPPED if the cluster cannot be pinged.)
        filter_clouds: Sets which clouds to filer through from the global user
            state. Supports three values, 'all' for all clouds, 'public' for public
            clouds only, and 'local' for only local clouds.

    Returns:
        A list of cluster records.
    """
    records = global_user_state.get_clusters()

    if not include_reserved:
        records = [
            record for record in records
            if record['name'] not in SKY_RESERVED_CLUSTER_NAMES
        ]

    def _is_local_cluster(record):
        cluster_resources = record['handle'].launched_resources
        return isinstance(cluster_resources.cloud, clouds.Local)

    if filter_clouds == CloudFilterType.LOCAL:
        records = [record for record in records if _is_local_cluster(record)]
    elif filter_clouds == CloudFilterType.PUBLIC:
        records = [
            record for record in records if not _is_local_cluster(record)
        ]
    elif filter_clouds not in CloudFilterType:
        raise ValueError(f'{filter_clouds} is not part of CloudFilterType.')

    if not refresh:
        return records

    plural = 's' if len(records) > 1 else ''
    progress = rich_progress.Progress(transient=True,
                                      redirect_stdout=False,
                                      redirect_stderr=False)
    task = progress.add_task(
        f'[bold cyan]Refreshing status for {len(records)} cluster{plural}[/]',
        total=len(records))

    terminated_clusters = []

    def _refresh_cluster(cluster_name):
        record = _update_cluster_status(cluster_name,
                                        acquire_per_cluster_status_lock=True)
        if record is None:
            terminated_clusters.append(cluster_name)
        progress.update(task, advance=1)
        return record

    cluster_names = [record['name'] for record in records]
    with progress:
        updated_records = subprocess_utils.run_in_parallel(
            _refresh_cluster, cluster_names)
    if terminated_clusters:
        plural = 's were' if len(terminated_clusters) > 1 else ' was'
        cluster_str = ', '.join(repr(name) for name in terminated_clusters)
        logger.warning(f'The following cluster{plural} terminated on the cloud '
                       f'and removed from Sky\'s cluster table:\n{cluster_str}')
    updated_records = [
        record for record in updated_records if record is not None
    ]
    return updated_records


def get_backend_from_handle(
        handle: backends.Backend.ResourceHandle) -> backends.Backend:
    """Gets a Backend object corresponding to a handle.

    Inspects handle type to infer the backend used for the resource.
    """
    if isinstance(handle, backends.CloudVmRayBackend.ResourceHandle):
        backend = backends.CloudVmRayBackend()
    elif isinstance(handle, backends.LocalDockerBackend.ResourceHandle):
        backend = backends.LocalDockerBackend()
    else:
        raise NotImplementedError(
            f'Handle type {type(handle)} is not supported yet.')
    return backend


class NoOpConsole:
    """An empty class for multi-threaded console.status."""

    def __enter__(self):
        pass

    def __exit__(self, exc_type, exc_val, exc_tb):
        pass


def safe_console_status(msg: str):
    """A wrapper for multi-threaded console.status."""
    if threading.current_thread() is threading.main_thread():
        return console.status(msg)
    return NoOpConsole()


def get_task_demands_dict(
        task: 'task_lib.Task') -> Optional[Tuple[Optional[str], int]]:
    """Returns the accelerator dict of the task"""
    # TODO: CPU and other memory resources are not supported yet.
    accelerator_dict = None
    if task.best_resources is not None:
        resources = task.best_resources
    else:
        # Task may (e.g., sky launch) or may not (e.g., sky exec) have undergone
        # sky.optimize(), so best_resources may be None.
        assert len(task.resources) == 1, task.resources
        resources = list(task.resources)[0]
    if resources is not None:
        accelerator_dict = resources.accelerators
    return accelerator_dict


def get_task_resources_str(task: 'task_lib.Task') -> str:
    resources_dict = get_task_demands_dict(task)
    if resources_dict is None:
        resources_str = f'CPU:{DEFAULT_TASK_CPU_DEMAND}'
    else:
        resources_str = ', '.join(f'{k}:{v}' for k, v in resources_dict.items())
    resources_str = f'{task.num_nodes}x [{resources_str}]'
    return resources_str


def check_cluster_name_is_valid(cluster_name: str) -> None:
    """Errors out on invalid cluster names not supported by cloud providers.

    Bans (including but not limited to) names that:
    - are digits-only
    - contain underscore (_)
    """
    if cluster_name is None:
        return
    # GCP errors return this exact regex.  An informal description is also at:
    # https://cloud.google.com/compute/docs/naming-resources#resource-name-format
    valid_regex = '[a-z]([-a-z0-9]{0,61}[a-z0-9])?'
    if re.fullmatch(valid_regex, cluster_name) is None:
        raise ValueError(f'Cluster name "{cluster_name}" is invalid; '
                         f'ensure it is fully matched by regex: {valid_regex}')
    if len(cluster_name) > _MAX_CLUSTER_NAME_LEN:
        raise ValueError(
            f'Cluster name {cluster_name!r} has {len(cluster_name)}'
            f' chars; maximum length is {_MAX_CLUSTER_NAME_LEN} chars.')


def check_cluster_name_not_reserved(
        cluster_name: Optional[str],
        operation_str: Optional[str] = None) -> None:
    """Errors out if cluster name is reserved by sky.

    If the cluster name is reserved, return the error message. Otherwise,
    return None.
    """
    usage = 'internal use'
    if cluster_name == spot_lib.SPOT_CONTROLLER_NAME:
        usage = 'spot controller'
    msg = f'Cluster {cluster_name!r} is reserved for {usage}.'
    if operation_str is not None:
        msg += f' {operation_str} is not allowed.'
    if cluster_name in SKY_RESERVED_CLUSTER_NAMES:
        raise ValueError(msg)


def check_gcp_cli_include_tpu_vm() -> None:
    # TPU VM API available with gcloud version >= 382.0.0
    version_cmd = 'gcloud version --format=json'
    rcode, stdout, stderr = log_lib.run_with_log(version_cmd,
                                                 '/dev/null',
                                                 shell=True,
                                                 stream_logs=False,
                                                 require_outputs=True)

    if rcode != 0:
        failure_massage = ('Failed to run "gcloud version".\n'
                           '**** STDOUT ****\n'
                           '{stdout}\n'
                           '**** STDERR ****\n'
                           '{stderr}')
        raise RuntimeError(failure_massage.format(stdout=stdout, stderr=stderr))

    sdk_ver = json.loads(stdout).get('Google Cloud SDK', None)

    if sdk_ver is None:
        raise RuntimeError('Failed to get Google Cloud SDK version from'
                           f' "gcloud version": {stdout}')
    else:
        major_ver = sdk_ver.split('.')[0]
        major_ver = int(major_ver)
        if major_ver < 382:
            raise RuntimeError(
                'Google Cloud SDK version must be >= 382.0.0 to use'
                ' TPU VM APIs, check "gcloud version" for details.')


def kill_children_processes():
    # We need to kill the children, so that the underlying subprocess
    # will not print the logs to the terminal, after this program
    # exits.
    parent_process = psutil.Process()
    for child in parent_process.children(recursive=True):
        try:
            child.terminate()
        except psutil.NoSuchProcess:
            # The child process may have already been terminated.
            pass


# Handle ctrl-c
def interrupt_handler(signum, frame):
    del signum, frame
    logger.warning(f'{colorama.Fore.LIGHTBLACK_EX}The job will keep '
                   f'running after Ctrl-C.{colorama.Style.RESET_ALL}')
    kill_children_processes()
    raise KeyboardInterrupt(exceptions.KEYBOARD_INTERRUPT_CODE)


# Handle ctrl-z
def stop_handler(signum, frame):
    del signum, frame
    logger.warning(f'{colorama.Fore.LIGHTBLACK_EX}The job will keep '
                   f'running after Ctrl-Z.{colorama.Style.RESET_ALL}')
    kill_children_processes()
    raise KeyboardInterrupt(exceptions.SIGTSTP_CODE)


class Backoff:
    """Exponential backoff with jittering."""
    MULTIPLIER = 1.6
    JITTER = 0.4

    def __init__(self, initial_backoff: int = 5, max_backoff_factor: int = 5):
        self._initial = True
        self._backoff = None
        self._inital_backoff = initial_backoff
        self._max_backoff = max_backoff_factor * self._inital_backoff

    # https://github.com/grpc/grpc/blob/2d4f3c56001cd1e1f85734b2f7c5ce5f2797c38a/doc/connection-backoff.md
    # https://github.com/grpc/grpc/blob/5fc3ff82032d0ebc4bf252a170ebe66aacf9ed9d/src/core/lib/backoff/backoff.cc

    def current_backoff(self) -> float:
        """Backs off once and returns the current backoff in seconds."""
        if self._initial:
            self._initial = False
            self._backoff = min(self._inital_backoff, self._max_backoff)
        else:
            self._backoff = min(self._backoff * self.MULTIPLIER,
                                self._max_backoff)
        self._backoff += random.uniform(-self.JITTER * self._backoff,
                                        self.JITTER * self._backoff)
        return self._backoff


@ux_utils.print_exception_no_traceback_decorator
def validate_schema(obj, schema, err_msg_prefix=''):
    err_msg = None
    try:
        validator.SchemaValidator(schema).validate(obj)
    except jsonschema.ValidationError as e:
        if e.validator == 'additionalProperties':
            err_msg = err_msg_prefix + 'The following fields are invalid:'
            known_fields = set(e.schema.get('properties', {}).keys())
            for field in e.instance:
                if field not in known_fields:
                    most_similar_field = difflib.get_close_matches(
                        field, known_fields, 1)
                    if most_similar_field:
                        err_msg += f'\nInstead of \'{field}\', did you mean \'{most_similar_field[0]}\'?'
        else:
            err_msg = err_msg_prefix + e.message

    if err_msg:
        raise ValueError(err_msg)<|MERGE_RESOLUTION|>--- conflicted
+++ resolved
@@ -4,17 +4,10 @@
 import copy
 import datetime
 import difflib
-<<<<<<< HEAD
 import enum
 import getpass
 import hashlib
 import json
-from multiprocessing import pool
-=======
-import hashlib
-import json
-import getpass
->>>>>>> 2a9013b2
 import os
 import pathlib
 import random
@@ -747,25 +740,24 @@
 
 
 def run_command_and_handle_ssh_failure(
-        ip: str,
+        runner: command_runner.SSHCommandRunner,
         command: str,
-        ssh_user: str,
-        ssh_key: str,
         failure_message: Optional[str] = None) -> str:
     """Runs command remote and returns the output with proper error handling."""
-    rc, stdout, stderr = run_command_on_ip_via_ssh(ip,
-                                                   command,
-                                                   require_outputs=True,
-                                                   ssh_user=ssh_user,
-                                                   ssh_private_key=ssh_key,
-                                                   stream_logs=False)
+
+    rc, stdout, stderr = runner.run(command,
+                                    require_outputs=True,
+                                    stream_logs=False)
     if rc == 255:
         # SSH failed
-        raise ValueError(f'SSH with user {ssh_user} and key {ssh_key} '
-                         f'to {ip} failed. Check your credentials and try '
-                         f'again.')
-    handle_returncode(rc, command, failure_message, stderr=stderr)
-
+        raise ValueError(
+            f'SSH with user {runner.ssh_user} and key {runner.ssh_private_key} '
+            f'to {runner.ip} failed. Check your credentials and try '
+            f'again.')
+    subprocess_utils.handle_returncode(rc,
+                                       command,
+                                       failure_message,
+                                       stderr=stderr)
     return stdout
 
 
@@ -779,14 +771,19 @@
     with open(cluster_config_file, 'r') as f:
         config = yaml.safe_load(f)
 
+    ssh_credentials = ssh_credential_from_yaml(cluster_config_file)
+
     ssh_user = config['auth']['ssh_user']
     ssh_key = config['auth']['ssh_private_key']
     worker_ips = config['provider']['worker_ips']
     file_mounts = config['file_mounts']
+
     setup_cmds = config['setup_commands']
-    rsync_exclude = 'virtenv'
-    setup_command = '\n'.join(setup_cmds)
-    setup_script = log_lib.make_task_bash_script(setup_command)
+    setup_script = log_lib.make_task_bash_script('\n'.join(setup_cmds))
+
+    ssh_credentials = (ssh_user, ssh_key, config['cluster_name'])
+    worker_runners = command_runner.SSHCommandRunner.make_runner_list(
+        worker_ips, *ssh_credentials)
 
     # Uploads setup script to the worker node
     with tempfile.NamedTemporaryFile('w', prefix='sky_setup_') as f:
@@ -798,60 +795,23 @@
 
         # Ray Autoscaler Bug: Filemounting + Ray Setup
         # does not happen on workers.
-        def _ray_up_local_worker(ip):
-            # Unable to access methods in CloudVMRayBackend class,
-            # hence there is some replication in code below.
+        def _ray_up_local_worker(runner: command_runner.SSHCommandRunner):
             for dst, src in file_mounts.items():
-                if not os.path.isabs(dst) and \
-                not dst.startswith('~/'):
-                    dst = f'~/{dst}'
-                wrapped_dst = dst
-                if not dst.startswith('~/') and not dst.startswith('/tmp/'):
-                    wrapped_dst = \
-                    FileMountHelper.wrap_file_mount(
-                        dst)
-                full_src = os.path.abspath(os.path.expanduser(src))
-                if os.path.isfile(full_src):
-                    mkdir_for_wrapped_dst = \
-                        f'mkdir -p {os.path.dirname(wrapped_dst)}'
-                else:
-                    full_src = f'{full_src}/'
-                    mkdir_for_wrapped_dst = f'mkdir -p {wrapped_dst}'
-
+                mkdir_dst = f'mkdir -p {os.path.dirname(dst)}'
                 run_command_and_handle_ssh_failure(
-                    ip,
-                    mkdir_for_wrapped_dst,
-                    ssh_user=ssh_user,
-                    ssh_key=ssh_key,
-                    failure_message=
-                    f'Failed to run {mkdir_for_wrapped_dst} on remote.')
-
-                rsync_command = [
-                    'rsync', '-Pavz', '--filter=\'dir-merge,- .gitignore\'',
-                    f'--exclude=\'{rsync_exclude}\''
-                ]
-                ssh_options = ' '.join(ssh_options_list(ssh_key, None))
-                rsync_command.append(f'-e "ssh {ssh_options}"')
-                rsync_command.extend([
-                    full_src,
-                    f'{ssh_user}@{ip}:{wrapped_dst}',
-                ])
-                command = ' '.join(rsync_command)
-                log_lib.run_with_log(command,
-                                     stream_logs=False,
-                                     log_path='/dev/null',
-                                     shell=True)
-
-            cmd = f'/bin/bash -i /tmp/{setup_file} 2>&1'
+                    runner,
+                    mkdir_dst,
+                    failure_message=f'Failed to run {mkdir_dst} on remote.')
+                runner.rsync_up(source=src, target=dst, stream_logs=False)
+
+            setup_cmd = f'/bin/bash -i /tmp/{setup_file} 2>&1'
             run_command_and_handle_ssh_failure(
-                ip,
-                cmd,
-                ssh_user=ssh_user,
-                ssh_key=ssh_key,
+                runner,
+                setup_cmd,
                 failure_message=
                 'Failed to setup Ray autoscaler commands on remote.')
 
-        run_in_parallel(_ray_up_local_worker, worker_ips)
+        subprocess_utils.run_in_parallel(_ray_up_local_worker, worker_runners)
 
 
 def check_local_installation(ips: List[str], auth_config: Dict[str, str]):
@@ -869,88 +829,50 @@
     ssh_user = auth_config['ssh_user']
     ssh_key = auth_config['ssh_private_key']
     get_python_cmd = 'python3 --version | awk \'{{print $2}}\''
-
-    for ip in ips:
+    ssh_credentials = (ssh_user, ssh_key, 'sky-admin-deploy')
+    runners = command_runner.SSHCommandRunner.make_runner_list(
+        ips, *ssh_credentials)
+
+    def _check_dependencies(runner: command_runner.SSHCommandRunner) -> None:
         # Checks for python3 installation.
         run_command_and_handle_ssh_failure(
-            ip,
+            runner,
             'sudo python3 --version',
-            ssh_user=ssh_user,
-            ssh_key=ssh_key,
-            failure_message=f'Python3 is not installed on {ip}')
+            failure_message=f'Python3 is not installed on {runner.ip}.')
 
         # Checks if base python and the root user (sudo) base python are the
         # same version.
         base_python = run_command_and_handle_ssh_failure(
-            ip,
+            runner,
             get_python_cmd,
-            ssh_user=ssh_user,
-            ssh_key=ssh_key,
-            failure_message=f'Check python installation on {ip}')
+            failure_message=f'Check python installation on {runner.ip}.')
 
         sudo_python = run_command_and_handle_ssh_failure(
-            ip,
+            runner,
             f'sudo {get_python_cmd}',
-            ssh_user=ssh_user,
-            ssh_key=ssh_key,
-            failure_message=f'Check python installation on {ip}')
+            failure_message=f'Check python installation on {runner.ip}.')
 
         base_python = base_python.strip()
         sudo_python = sudo_python.strip()
-
         if base_python != sudo_python:
             raise ValueError(
                 f'User\'s base python version {base_python} differs '
-                f'from that of the root user\'s python version {sudo_python}.')
+                f'from that of the root user\'s python version {sudo_python} '
+                f'(on node: {runner.ip}).')
 
         # Checks for Ray installation.
         run_command_and_handle_ssh_failure(
-            ip,
+            runner,
             'sudo ray --version',
-            ssh_user=ssh_user,
-            ssh_key=ssh_key,
-            failure_message=f'Ray is not installed on {ip}')
+            failure_message=f'Ray is not installed on {runner.ip}.')
 
         # Checks for Sky installation.
         run_command_and_handle_ssh_failure(
-            ip,
+            runner,
             'sky --help',
-            ssh_user=ssh_user,
-            ssh_key=ssh_key,
-            failure_message=f'Sky is not installed on {ip}')
-
-
-# TODO(mluo): Make this function compatible with CloudVMRayBackend's rsync
-def rsync_to_ip(ip: str, source: str, target: str, ssh_user: str,
-                ssh_key: str) -> None:
-    """Rsyncs files to a remote ip."""
-    rsync_command = [
-        'rsync',
-        '-Pavz',
-        '--filter=\'dir-merge,- .gitignore\'',
-    ]
-    directory_name = os.path.dirname(target)
-    run_command_and_handle_ssh_failure(
-        ip,
-        f'mkdir -p {directory_name}',
-        ssh_user=ssh_user,
-        ssh_key=ssh_key,
-        failure_message=f'Failed to create directory {directory_name}.')
-    ssh_options = ' '.join(ssh_options_list(ssh_key, None))
-    rsync_command.append(f'-e "ssh {ssh_options}"')
-    rsync_command.extend([
-        source,
-        f'{ssh_user}@{ip}:{target}',
-    ])
-    command = ' '.join(rsync_command)
-    rc = log_lib.run_with_log(command,
-                              stream_logs=False,
-                              log_path='/dev/null',
-                              shell=True)
-    handle_returncode(
-        rc, command, 'Failed to rsync files to local cluster. '
-        'Tip: run this command to test connectivity: '
-        f'ssh -i {ssh_key} {ssh_user}@{ip}')
+            failure_message=f'Sky is not installed on {runner.ip}.')
+
+    subprocess_utils.run_in_parallel(_check_dependencies, runners)
 
 
 def get_local_cluster_accelerators(
@@ -977,6 +899,7 @@
     ssh_user = auth_config['ssh_user']
     ssh_key = auth_config['ssh_private_key']
     remote_resource_path = '~/.sky/resource_group.py'
+    remote_resource_dir = os.path.dirname(remote_resource_path)
     custom_resources = []
 
     # Ran on the remote cluster node to identify accelerator resources.
@@ -1002,25 +925,27 @@
         print(accelerators_dict)
         """)
 
-    for ip in ips:
-        # Upload code to the cluster node.
+    ssh_credentials = (ssh_user, ssh_key, 'sky-admin-deploy')
+    runners = command_runner.SSHCommandRunner.make_runner_list(
+        ips, *ssh_credentials)
+
+    def _gather_cluster_accelerators(
+            runner: command_runner.SSHCommandRunner):  # -> Dict[str, int]:
         with tempfile.NamedTemporaryFile('w', prefix='sky_app_') as fp:
             fp.write(code)
             fp.flush()
-            rsync_to_ip(ip, fp.name, remote_resource_path, ssh_user, ssh_key)
-
-        # Run code on the node to get cluster node accelerators.
-        output = run_command_and_handle_ssh_failure(
-            ip,
-            f'python3 {remote_resource_path}',
-            ssh_user=ssh_user,
-            ssh_key=ssh_key,
-            failure_message=('Failed to execute resource group detector. '
-                             'Check if Python3 is installed correctly.'))
-
-        # Convert output into a custom resources dict
-        ip_resources = ast.literal_eval(output)
-        custom_resources.append(ip_resources)
+            runner.run(f'mkdir -p {remote_resource_dir}', stream_logs=False)
+            runner.rsync_up(source=fp.name,
+                            target=remote_resource_path,
+                            stream_logs=False)
+            _, output, _ = runner.run(f'python3 {remote_resource_path}',
+                                      require_outputs=True,
+                                      stream_logs=False)
+        node_accs = ast.literal_eval(output)
+        return node_accs
+
+    custom_resources = subprocess_utils.run_in_parallel(
+        _gather_cluster_accelerators, runners)
     return custom_resources
 
 
@@ -1047,32 +972,37 @@
     ip_list = [socket.gethostbyname(ip) for ip in ip_list]
     yaml_config['cluster']['ips'] = ip_list
     auth_config = yaml_config['auth']
+    assert len(ip_list) >= 1, 'Must specify at least one Local IP'
+
+    head_ip = ip_list[0]
+    worker_ips = ip_list[1:]
+
     ssh_user = auth_config['ssh_user']
     ssh_key = auth_config['ssh_private_key']
-    assert len(ip_list) >= 1, 'Must specify at least one Local IP'
-
-    head_ip = ip_list[0]
-    total_workers = len(ip_list[1:])
-    worker_ips = ip_list[1:]
+    ssh_credentials = (ssh_user, ssh_key, 'sky-admin-deploy')
+    head_runner = command_runner.SSHCommandRunner(head_ip, *ssh_credentials)
+    worker_runners = None
+    if worker_ips:
+        worker_runners = command_runner.SSHCommandRunner.make_runner_list(
+            worker_ips, *ssh_credentials)
 
     # Stops all running Ray instances on all nodes
     head_display = rich_status.Status('[bold cyan]Stopping Ray Cluster')
     head_display.start()
 
     run_command_and_handle_ssh_failure(
-        head_ip,
+        head_runner,
         'sudo ray stop -f',
-        ssh_user=ssh_user,
-        ssh_key=ssh_key,
         failure_message=f'Failed to stop Ray on {head_ip}.')
-    # TODO: Parallelize local cluster launching
-    for idx, ip in enumerate(worker_ips):
+
+    def _stop_ray_workers(runner: command_runner.SSHCommandRunner):
         run_command_and_handle_ssh_failure(
-            ip,
+            runner,
             'sudo ray stop -f',
-            ssh_user=ssh_user,
-            ssh_key=ssh_key,
-            failure_message=f'Failed to stop Ray on {ip}.')
+            failure_message=f'Failed to stop Ray on {runner.ip}.')
+
+    if worker_runners:
+        subprocess_utils.run_in_parallel(_stop_ray_workers, worker_runners)
 
     head_display.stop()
 
@@ -1085,64 +1015,71 @@
         '[bold cyan]Launching Ray Cluster on Head')
     head_display.start()
     run_command_and_handle_ssh_failure(
-        head_ip,
+        head_runner,
         head_cmd,
-        ssh_user=ssh_user,
-        ssh_key=ssh_key,
         failure_message='Failed to launch Ray on Head node.')
     head_display.stop()
+
+    if not worker_runners:
+        return
 
     # Launches Ray on the worker nodes and links Ray dashboard from the head
     # to worker node.
     remote_ssh_key = f'~/.ssh/{os.path.basename(ssh_key)}'
     dashboard_remote_path = '~/.sky/dashboard_portforward.sh'
+    worker_runners = [(runner, idx) for idx, runner in enumerate(worker_runners)
+                     ]
+    # Connect head node's Ray dashboard to worker nodes
+    # Worker nodes need access to Ray dashboard to poll the
+    # JobSubmissionClient (in subprocess_daemon.py) for completed,
+    # failed, or cancelled jobs.
+    port_cmd = (
+        f'ssh -tt -L 8265:localhost:8265 -i {remote_ssh_key} -o '
+        'StrictHostKeyChecking=no -o UserKnownHostsFile=/dev/null -o '
+        'IdentitiesOnly=yes -o ExitOnForwardFailure=yes -o '
+        'ServerAliveInterval=5 -o ServerAliveCountMax=3 -o ControlMaster=auto '
+        f'-o ControlPersist=10s -o ConnectTimeout=120s {ssh_user}@{head_ip} '
+        '\'while true; do sleep 86400; done\'')
     with console.status('[bold cyan]Waiting for workers...') as worker_status:
-        for idx, ip in enumerate(worker_ips):
-            worker_status.update(
-                f'[bold cyan]Workers {idx}/{total_workers} Ready')
+
+        def _start_ray_workers(
+                runner_tuple: Tuple[command_runner.SSHCommandRunner, int]):
+            runner, idx = runner_tuple
+            run_command_and_handle_ssh_failure(
+                runner,
+                'sudo ray stop -f',
+                failure_message=f'Failed to stop Ray on {runner.ip}.')
 
             worker_resources = json.dumps(custom_resources[idx + 1],
                                           separators=(',', ':'))
             worker_cmd = (f'sudo ray start --address={head_ip}:6379 '
                           '--object-manager-port=8076 --dashboard-port 8265 '
                           f'--resources={worker_resources!r}')
-
             run_command_and_handle_ssh_failure(
-                ip,
+                runner,
                 worker_cmd,
-                ssh_user=ssh_user,
-                ssh_key=ssh_key,
-                failure_message='Failed to launch Ray on Worker node.')
-
-            # Connect head node's Ray dashboard to worker nodes
-            # Worker nodes need access to Ray dashboard to poll the
-            # JobSubmissionClient (in subprocess_daemon.py) for completed,
-            # failed, or cancelled jobs.
-            port_cmd = (
-                f'ssh -tt -L 8265:localhost:8265 -i {remote_ssh_key} -o '
-                'StrictHostKeyChecking=no -o UserKnownHostsFile=/dev/null -o '
-                'IdentitiesOnly=yes -o ExitOnForwardFailure=yes -o '
-                'ServerAliveInterval=5 -o ServerAliveCountMax=3 -o ControlMaster=auto '
-                f'-o ControlPersist=10s -o ConnectTimeout=120s {ssh_user}@{head_ip} '
-                '\'while true; do sleep 86400; done\'')
-            rsync_to_ip(ip, ssh_key, remote_ssh_key, ssh_user, ssh_key)
+                failure_message=
+                f'Failed to launch Ray on Worker node {runner.ip}.')
+
+            # Comnecting Ray Dashboard with worker node.
+            runner.rsync_up(source=ssh_key,
+                            target=remote_ssh_key,
+                            stream_logs=False)
             with tempfile.NamedTemporaryFile('w', prefix='sky_app_') as fp:
                 fp.write(port_cmd)
                 fp.flush()
-                rsync_to_ip(ip, fp.name, dashboard_remote_path, ssh_user,
-                            ssh_key)
+                runner.rsync_up(source=fp.name,
+                                target=dashboard_remote_path,
+                                stream_logs=False)
+            # Kill existing dashboard connection and launch new one
             run_command_and_handle_ssh_failure(
-                ip, f'chmod a+rwx {dashboard_remote_path};'
+                runner, f'chmod a+rwx {dashboard_remote_path};'
                 'screen -S ray-dashboard -X quit;'
                 f'screen -S ray-dashboard -dm {dashboard_remote_path}',
-                ssh_user=ssh_user,
-                ssh_key=ssh_key,
                 failure_message=
-                f'Failed to connect Ray dashboard to worker node {ip}.')
-
-        if total_workers > 0:
-            worker_status.update(
-                f'[bold cyan]Workers {total_workers}/{total_workers} Ready')
+                f'Failed to connect Ray dashboard to worker node {runner.ip}.')
+
+        subprocess_utils.run_in_parallel(_start_ray_workers, worker_runners)
         worker_status.stop()
 
 
