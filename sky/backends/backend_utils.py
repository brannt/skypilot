"""Util constants/functions for the backends."""
from datetime import datetime
import difflib
import enum
import getpass
import json
import os
import pathlib
import random
import re
import subprocess
import tempfile
import textwrap
import time
import typing
from typing import (Any, Dict, List, Mapping, Optional, Sequence, Set, Tuple,
                    Union)
from typing_extensions import Literal
import uuid

import colorama
import filelock
import jinja2
import jsonschema
from packaging import version
import requests
from requests import adapters
from requests.packages.urllib3.util import retry as retry_lib
import rich.progress as rich_progress
import yaml

import sky
from sky import authentication as auth
from sky import backends
from sky import check as sky_check
from sky import clouds
from sky import exceptions
from sky import global_user_state
from sky import skypilot_config
from sky import sky_logging
from sky import spot as spot_lib
from sky.backends import onprem_utils
from sky.skylet import constants
from sky.skylet import log_lib
from sky.skylet.providers.lambda_cloud import lambda_utils
from sky.skylet.providers.scp import scp_utils
from sky.utils import common_utils
from sky.utils import command_runner
from sky.utils import env_options
from sky.utils import log_utils
from sky.utils import subprocess_utils
from sky.utils import timeline
from sky.utils import tpu_utils
from sky.utils import ux_utils
from sky.utils import validator
from sky.usage import usage_lib
from sky.adaptors import ibm

if typing.TYPE_CHECKING:
    from sky import resources
    from sky import task as task_lib
    from sky.backends import cloud_vm_ray_backend
    from sky.backends import local_docker_backend

logger = sky_logging.init_logger(__name__)

# NOTE: keep in sync with the cluster template 'file_mounts'.
SKY_REMOTE_APP_DIR = '~/.sky/sky_app'
SKY_RAY_YAML_REMOTE_PATH = '~/.sky/sky_ray.yml'
IP_ADDR_REGEX = r'\d{1,3}\.\d{1,3}\.\d{1,3}\.\d{1,3}'
SKY_REMOTE_PATH = '~/.sky/wheels'
SKY_USER_FILE_PATH = '~/.sky/generated'

BOLD = '\033[1m'
RESET_BOLD = '\033[0m'

# Do not use /tmp because it gets cleared on VM restart.
_SKY_REMOTE_FILE_MOUNTS_DIR = '~/.sky/file_mounts/'

_LAUNCHED_HEAD_PATTERN = re.compile(r'(\d+) ray[._]head[._]default')
_LAUNCHED_LOCAL_WORKER_PATTERN = re.compile(r'(\d+) node_')
_LAUNCHED_WORKER_PATTERN = re.compile(r'(\d+) ray[._]worker[._]default')
# Intentionally not using prefix 'rf' for the string format because yapf have a
# bug with python=3.6.
# 10.133.0.5: ray.worker.default,
_LAUNCHING_IP_PATTERN = re.compile(
    r'({}): ray[._]worker[._]default'.format(IP_ADDR_REGEX))
WAIT_HEAD_NODE_IP_MAX_ATTEMPTS = 3

# We check network connection by going through _TEST_IP_LIST. We may need to
# check multiple IPs because some IPs may be blocked on certain networks.
# Fixed IP addresses are used to avoid DNS lookup blocking the check, for
# machine with no internet connection.
# Refer to: https://stackoverflow.com/questions/3764291/how-can-i-see-if-theres-an-available-and-active-network-connection-in-python # pylint: disable=line-too-long
_TEST_IP_LIST = ['https://1.1.1.1', 'https://8.8.8.8']

# Allow each CPU thread take 2 tasks.
# Note: This value cannot be too small, otherwise OOM issue may occur.
DEFAULT_TASK_CPU_DEMAND = 0.5

# Mapping from reserved cluster names to the corresponding group name (logging
# purpose).
# NOTE: each group can only have one reserved cluster name for now.
SKY_RESERVED_CLUSTER_NAMES: Dict[str, str] = {
    spot_lib.SPOT_CONTROLLER_NAME: 'Managed spot controller'
}

# Filelocks for the cluster status change.
CLUSTER_STATUS_LOCK_PATH = os.path.expanduser('~/.sky/.{}.lock')
CLUSTER_STATUS_LOCK_TIMEOUT_SECONDS = 20

# Remote dir that holds our runtime files.
_REMOTE_RUNTIME_FILES_DIR = '~/.sky/.runtime_files'

# Include the fields that will be used for generating tags that distinguishes
# the cluster in ray, to avoid the stopped cluster being discarded due to
# updates in the yaml template.
# Some notes on the fields:
# - 'provider' fields will be used for bootstrapping and insert more new items
#   in 'node_config'.
# - keeping the auth is not enough becuase the content of the key file will be
#   used for calculating the hash.
# TODO(zhwu): Keep in sync with the fields used in https://github.com/ray-project/ray/blob/e4ce38d001dbbe09cd21c497fedd03d692b2be3e/python/ray/autoscaler/_private/commands.py#L687-L701
_RAY_YAML_KEYS_TO_RESTORE_FOR_BACK_COMPATIBILITY = {
    'cluster_name', 'provider', 'auth', 'node_config'
}
# For these keys, don't use the old yaml's version and instead use the new yaml's.
#  - zone: The zone field of the old yaml may be '1a,1b,1c' (AWS) while the actual
#    zone of the launched cluster is '1a'. If we restore, then on capacity errors
#    it's possible to failover to 1b, which leaves a leaked instance in 1a. Here,
#    we use the new yaml's zone field, which is guaranteed to be the existing zone
#    '1a'.
# - UserData: The UserData field of the old yaml may be outdated, and we want to
#   use the new yaml's UserData field, which contains the authorized key setup as
#   well as the disabling of the auto-update with apt-get.
_RAY_YAML_KEYS_TO_RESTORE_EXCEPTIONS = [
    ('provider', 'availability_zone'),
    ('available_node_types', 'ray.head.default', 'node_config', 'UserData'),
    ('available_node_types', 'ray.worker.default', 'node_config', 'UserData'),
]

# Command that calls `ray status` with SkyPilot's Ray port set.
RAY_STATUS_WITH_SKY_RAY_PORT_COMMAND = (
    'RAY_PORT=$(python -c "from sky.skylet import job_lib; '
    'print(job_lib.get_ray_port())" 2> /dev/null || echo 6379);'
    'RAY_ADDRESS=127.0.0.1:$RAY_PORT ray status')


def is_ip(s: str) -> bool:
    """Returns whether this string matches IP_ADDR_REGEX."""
    return len(re.findall(IP_ADDR_REGEX, s)) == 1


def _get_yaml_path_from_cluster_name(cluster_name: str,
                                     prefix: str = SKY_USER_FILE_PATH) -> str:
    output_path = pathlib.Path(
        prefix).expanduser().resolve() / f'{cluster_name}.yml'
    os.makedirs(output_path.parents[0], exist_ok=True)
    return str(output_path)


def fill_template(template_name: str, variables: Dict,
                  output_path: str) -> None:
    """Create a file from a Jinja template and return the filename."""
    assert template_name.endswith('.j2'), template_name
    template_path = os.path.join(sky.__root_dir__, 'templates', template_name)
    if not os.path.exists(template_path):
        raise FileNotFoundError(f'Template "{template_name}" does not exist.')
    with open(template_path) as fin:
        template = fin.read()
    output_path = os.path.abspath(os.path.expanduser(output_path))
    os.makedirs(os.path.dirname(output_path), exist_ok=True)

    # Write out yaml config.
    j2_template = jinja2.Template(template)
    content = j2_template.render(**variables)
    with open(output_path, 'w') as fout:
        fout.write(content)


def _optimize_file_mounts(yaml_path: str) -> None:
    """Optimize file mounts in the given ray yaml file.

    Runtime files handling:
    List of runtime files to be uploaded to cluster:
      - yaml config (for autostopping)
      - wheel
      - credentials
    Format is {dst: src}.
    """
    yaml_config = common_utils.read_yaml(yaml_path)

    file_mounts = yaml_config.get('file_mounts', {})
    # Remove the file mounts added by the newline.
    if '' in file_mounts:
        assert file_mounts[''] == '', file_mounts['']
        file_mounts.pop('')

    # Putting these in file_mounts hurts provisioning speed, as each file
    # opens/closes an SSH connection.  Instead, we:
    #  - cp them locally into a directory, each with a unique name to avoid
    #    basename conflicts
    #  - upload that directory as a file mount (1 connection)
    #  - use a remote command to move all runtime files to their right places.

    # Local tmp dir holding runtime files.
    local_runtime_files_dir = tempfile.mkdtemp()
    new_file_mounts = {_REMOTE_RUNTIME_FILES_DIR: local_runtime_files_dir}

    # Generate local_src -> unique_name.
    local_source_to_unique_name = {}
    for local_src in file_mounts.values():
        local_source_to_unique_name[local_src] = str(uuid.uuid4())

    # (For remote) Build a command that copies runtime files to their right
    # destinations.
    # NOTE: we copy rather than move, because when launching >1 node, head node
    # is fully set up first, and if moving then head node's files would already
    # move out of _REMOTE_RUNTIME_FILES_DIR, which would cause setting up
    # workers (from the head's files) to fail.  An alternative is softlink
    # (then we need to make sure the usage of runtime files follow links).
    commands = []
    basenames = set()
    for dst, src in file_mounts.items():
        src_basename = local_source_to_unique_name[src]
        dst_basename = os.path.basename(dst)
        dst_parent_dir = os.path.dirname(dst)

        # Validate by asserts here as these files are added by our backend.
        # Our runtime files (wheel, yaml, credentials) do not have backslashes.
        assert not src.endswith('/'), src
        assert not dst.endswith('/'), dst
        assert src_basename not in basenames, (
            f'Duplicated src basename: {src_basename}; mounts: {file_mounts}')
        basenames.add(src_basename)
        # Our runtime files (wheel, yaml, credentials) are not relative paths.
        assert dst_parent_dir, f'Found relative destination path: {dst}'

        mkdir_parent = f'mkdir -p {dst_parent_dir}'
        if os.path.isdir(os.path.expanduser(src)):
            # Special case for directories. If the dst already exists as a
            # folder, directly copy the folder will create a subfolder under
            # the dst.
            mkdir_parent = f'mkdir -p {dst}'
            src_basename = f'{src_basename}/*'
        mv = (f'cp -r {_REMOTE_RUNTIME_FILES_DIR}/{src_basename} '
              f'{dst_parent_dir}/{dst_basename}')
        fragment = f'({mkdir_parent} && {mv})'
        commands.append(fragment)
    postprocess_runtime_files_command = ' && '.join(commands)

    setup_commands = yaml_config.get('setup_commands', [])
    if setup_commands:
        setup_commands[
            0] = f'{postprocess_runtime_files_command}; {setup_commands[0]}'
    else:
        setup_commands = [postprocess_runtime_files_command]

    yaml_config['file_mounts'] = new_file_mounts
    yaml_config['setup_commands'] = setup_commands

    # (For local) Copy all runtime files, including the just-written yaml, to
    # local_runtime_files_dir/.
    # < 0.3s to cp 6 clouds' credentials.
    for local_src in file_mounts.values():
        # cp <local_src> <local_runtime_files_dir>/<unique name of local_src>.
        full_local_src = str(pathlib.Path(local_src).expanduser())
        unique_name = local_source_to_unique_name[local_src]
        # !r to add quotes for paths containing spaces.
        subprocess.run(
            f'cp -r {full_local_src!r} {local_runtime_files_dir}/{unique_name}',
            shell=True,
            check=True)

    common_utils.dump_yaml(yaml_path, yaml_config)


def path_size_megabytes(path: str) -> int:
    """Returns the size of 'path' (directory or file) in megabytes.

    Returns:
        If successful: the size of 'path' in megabytes, rounded down. Otherwise,
        -1.
    """
    resolved_path = pathlib.Path(path).expanduser().resolve()
    git_exclude_filter = ''
    if (resolved_path / command_runner.GIT_EXCLUDE).exists():
        # Ensure file exists; otherwise, rsync will error out.
        git_exclude_filter = command_runner.RSYNC_EXCLUDE_OPTION.format(
            str(resolved_path / command_runner.GIT_EXCLUDE))
    rsync_command = (f'rsync {command_runner.RSYNC_DISPLAY_OPTION} '
                     f'{command_runner.RSYNC_FILTER_OPTION} '
                     f'{git_exclude_filter} --dry-run {path!r}')
    rsync_output = ''
    try:
        rsync_output = str(subprocess.check_output(rsync_command, shell=True))
    except subprocess.CalledProcessError:
        logger.debug('Command failed, proceeding without estimating size: '
                     f'{rsync_command}')
        return -1
    # 3.2.3:
    #  total size is 250,957,728  speedup is 330.19 (DRY RUN)
    # 2.6.9:
    #  total size is 212627556  speedup is 2437.41
    match = re.search(r'total size is ([\d,]+)', rsync_output)
    if match is not None:
        try:
            total_bytes = int(float(match.group(1).replace(',', '')))
            return total_bytes // (1024**2)
        except ValueError:
            logger.debug('Failed to find "total size" in rsync output. Inspect '
                         f'output of the following command: {rsync_command}')
            pass  # Maybe different rsync versions have different output.
    return -1


class FileMountHelper(object):
    """Helper for handling file mounts."""

    @classmethod
    def wrap_file_mount(cls, path: str) -> str:
        """Prepends ~/<opaque dir>/ to a path to work around permission issues.

        Examples:
        /root/hello.txt -> ~/<opaque dir>/root/hello.txt
        local.txt -> ~/<opaque dir>/local.txt

        After the path is synced, we can later create a symlink to this wrapped
        path from the original path, e.g., in the initialization_commands of the
        ray autoscaler YAML.
        """
        return os.path.join(_SKY_REMOTE_FILE_MOUNTS_DIR, path.lstrip('/'))

    @classmethod
    def make_safe_symlink_command(cls, *, source: str, target: str) -> str:
        """Returns a command that safely symlinks 'source' to 'target'.

        All intermediate directories of 'source' will be owned by $USER,
        excluding the root directory (/).

        'source' must be an absolute path; both 'source' and 'target' must not
        end with a slash (/).

        This function is needed because a simple 'ln -s target source' may
        fail: 'source' can have multiple levels (/a/b/c), its parent dirs may
        or may not exist, can end with a slash, or may need sudo access, etc.

        Cases of <target: local> file mounts and their behaviors:

            /existing_dir: ~/local/dir
              - error out saying this cannot be done as LHS already exists
            /existing_file: ~/local/file
              - error out saying this cannot be done as LHS already exists
            /existing_symlink: ~/local/file
              - overwrite the existing symlink; this is important because `sky
                launch` can be run multiple times
            Paths that start with ~/ and /tmp/ do not have the above
            restrictions; they are delegated to rsync behaviors.
        """
        assert os.path.isabs(source), source
        assert not source.endswith('/') and not target.endswith('/'), (source,
                                                                       target)
        # Below, use sudo in case the symlink needs sudo access to create.
        # Prepare to create the symlink:
        #  1. make sure its dir(s) exist & are owned by $USER.
        dir_of_symlink = os.path.dirname(source)
        commands = [
            # mkdir, then loop over '/a/b/c' as /a, /a/b, /a/b/c.  For each,
            # chown $USER on it so user can use these intermediate dirs
            # (excluding /).
            f'sudo mkdir -p {dir_of_symlink}',
            # p: path so far
            ('(p=""; '
             f'for w in $(echo {dir_of_symlink} | tr "/" " "); do '
             'p=${p}/${w}; sudo chown $USER $p; done)')
        ]
        #  2. remove any existing symlink (ln -f may throw 'cannot
        #     overwrite directory', if the link exists and points to a
        #     directory).
        commands += [
            # Error out if source is an existing, non-symlink directory/file.
            f'((test -L {source} && sudo rm {source} &>/dev/null) || '
            f'(test ! -e {source} || '
            f'(echo "!!! Failed mounting because path exists ({source})"; '
            'exit 1)))',
        ]
        commands += [
            # Link.
            f'sudo ln -s {target} {source}',
            # chown.  -h to affect symlinks only.
            f'sudo chown -h $USER {source}',
        ]
        return ' && '.join(commands)


class SSHConfigHelper(object):
    """Helper for handling local SSH configuration."""

    ssh_conf_path = '~/.ssh/config'
    ssh_conf_lock_path = os.path.expanduser('~/.sky/ssh_config.lock')
    ssh_multinode_path = SKY_USER_FILE_PATH + '/ssh/{}'

    @classmethod
    def _get_generated_config(cls, autogen_comment: str, host_name: str,
                              ip: str, username: str, ssh_key_path: str,
                              proxy_command: Optional[str], port: int):
        if proxy_command is not None:
            proxy = f'ProxyCommand {proxy_command}'
        else:
            proxy = ''
        # StrictHostKeyChecking=no skips the host key check for the first
        # time. UserKnownHostsFile=/dev/null and GlobalKnownHostsFile/dev/null
        # prevent the host key from being added to the known_hosts file and
        # always return an empty file for known hosts, making the ssh think
        # this is a first-time connection, and thus skipping the host key
        # check.
        codegen = textwrap.dedent(f"""\
            {autogen_comment}
            Host {host_name}
              HostName {ip}
              User {username}
              IdentityFile {ssh_key_path}
              IdentitiesOnly yes
              ForwardAgent yes
              StrictHostKeyChecking no
              UserKnownHostsFile=/dev/null
              GlobalKnownHostsFile=/dev/null
              Port {port}
              {proxy}
            """.rstrip())
        codegen = codegen + '\n'
        return codegen

    @classmethod
    @timeline.FileLockEvent(ssh_conf_lock_path)
    def add_cluster(
        cls,
        cluster_name: str,
        ips: List[str],
        auth_config: Dict[str, str],
        ports: List[int]
    ):
        """Add authentication information for cluster to local SSH config file.

        If a host with `cluster_name` already exists and the configuration was
        not added by sky, then `ip` is used to identify the host instead in the
        file.

        If a host with `cluster_name` already exists and the configuration was
        added by sky (e.g. a spot instance), then the configuration is
        overwritten.

        Args:
            cluster_name: Cluster name (see `sky status`)
            ips: List of public IP addresses in the cluster. First IP is head
              node.
            auth_config: read_yaml(handle.cluster_yaml)['auth']
        """
        username = auth_config['ssh_user']
        key_path = os.path.expanduser(auth_config['ssh_private_key'])
        host_name = cluster_name
        sky_autogen_comment = ('# Added by sky (use `sky stop/down '
                               f'{cluster_name}` to remove)')
        overwrite = False
        overwrite_begin_idx = None
        ip = ips[0]

        config_path = os.path.expanduser(cls.ssh_conf_path)
        if os.path.exists(config_path):
            with open(config_path) as f:
                config = f.readlines()

            # If an existing config with `cluster_name` exists, raise a warning.
            for i, line in enumerate(config):
                if line.strip() == f'Host {cluster_name}':
                    prev_line = config[i - 1] if i - 1 >= 0 else ''
                    if prev_line.strip().startswith(sky_autogen_comment):
                        overwrite = True
                        overwrite_begin_idx = i - 1
                    else:
                        logger.warning(f'{cls.ssh_conf_path} contains '
                                       f'host named {cluster_name}.')
                        host_name = ip
                        logger.warning(f'Using {ip} to identify host instead.')

                if line.strip() == f'Host {ip}':
                    prev_line = config[i - 1] if i - 1 >= 0 else ''
                    if prev_line.strip().startswith(sky_autogen_comment):
                        overwrite = True
                        overwrite_begin_idx = i - 1
        else:
            config = ['\n']
            with open(config_path, 'w') as f:
                f.writelines(config)
            os.chmod(config_path, 0o644)

        proxy_command = auth_config.get('ssh_proxy_command', None)
        head_port = ports[0]
        codegen = cls._get_generated_config(sky_autogen_comment, host_name, ip,
                                            username, key_path, proxy_command,
                                            head_port)

        # Add (or overwrite) the new config.
        if overwrite:
            assert overwrite_begin_idx is not None
            updated_lines = codegen.splitlines(keepends=True) + ['\n']
            config[overwrite_begin_idx:overwrite_begin_idx +
                   len(updated_lines)] = updated_lines
            with open(config_path, 'w') as f:
                f.write(''.join(config).strip())
                f.write('\n' * 2)
        else:
            with open(config_path, 'a') as f:
                if len(config) > 0 and config[-1] != '\n':
                    f.write('\n')
                f.write(codegen)
                f.write('\n')

        with open(config_path, 'r+') as f:
            config = f.readlines()
            if config[-1] != '\n':
                f.write('\n')

        if len(ips) > 1:
            SSHConfigHelper._add_multinode_config(cluster_name, ips[1:],
                                                  auth_config)

    @classmethod
    def _add_multinode_config(
        cls,
        cluster_name: str,
        external_worker_ips: List[str],
        auth_config: Dict[str, str],
    ):
        # TODO(romilb): Make this work with multinode!
        username = auth_config['ssh_user']
        key_path = os.path.expanduser(auth_config['ssh_private_key'])
        host_name = cluster_name
        sky_autogen_comment = ('# Added by sky (use `sky stop/down '
                               f'{cluster_name}` to remove)')

        # Ensure stableness of the aliases worker-<i> by sorting based on
        # public IPs.
        external_worker_ips = list(sorted(external_worker_ips))

        overwrites = [False] * len(external_worker_ips)
        overwrite_begin_idxs: List[Optional[int]] = [None
                                                    ] * len(external_worker_ips)
        codegens: List[Optional[str]] = [None] * len(external_worker_ips)
        worker_names = []
        extra_path_name = cls.ssh_multinode_path.format(cluster_name)

        for idx in range(len(external_worker_ips)):
            worker_names.append(cluster_name + f'-worker{idx+1}')

        config_path = os.path.expanduser(cls.ssh_conf_path)
        with open(config_path) as f:
            config = f.readlines()

        extra_config_path = os.path.expanduser(extra_path_name)
        os.makedirs(os.path.dirname(extra_config_path), exist_ok=True)
        if not os.path.exists(extra_config_path):
            extra_config = ['\n']
            with open(extra_config_path, 'w') as f:
                f.writelines(extra_config)
        else:
            with open(extra_config_path) as f:
                extra_config = f.readlines()

        # Handle Include on top of Config file
        include_str = f'Include {extra_config_path}'
        for i, line in enumerate(config):
            config_str = line.strip()
            if config_str == include_str:
                break
            # Did not find Include string
            if 'Host' in config_str:
                with open(config_path, 'w') as f:
                    config.insert(0, '\n')
                    config.insert(0, include_str + '\n')
                    config.insert(0, sky_autogen_comment + '\n')
                    f.write(''.join(config).strip())
                    f.write('\n' * 2)
                break

        with open(config_path) as f:
            config = f.readlines()

        proxy_command = auth_config.get('ssh_proxy_command', None)

        # Check if ~/.ssh/config contains existing names
        host_lines = [f'Host {c_name}' for c_name in worker_names]
        for i, line in enumerate(config):
            if line.strip() in host_lines:
                idx = host_lines.index(line.strip())
                prev_line = config[i - 1] if i > 0 else ''
                logger.warning(f'{cls.ssh_conf_path} contains '
                               f'host named {worker_names[idx]}.')
                host_name = external_worker_ips[idx]
                logger.warning(f'Using {host_name} to identify host instead.')
                codegens[idx] = cls._get_generated_config(
                    sky_autogen_comment, host_name, external_worker_ips[idx],
                    username, key_path, proxy_command, port = 22)

        # All workers go to SKY_USER_FILE_PATH/ssh/{cluster_name}
        for i, line in enumerate(extra_config):
            if line.strip() in host_lines:
                idx = host_lines.index(line.strip())
                prev_line = extra_config[i - 1] if i > 0 else ''
                if prev_line.strip().startswith(sky_autogen_comment):
                    host_name = worker_names[idx]
                    overwrites[idx] = True
                    overwrite_begin_idxs[idx] = i - 1
                codegens[idx] = cls._get_generated_config(
                    sky_autogen_comment, host_name, external_worker_ips[idx],
                    username, key_path, proxy_command, port = 22)

        # This checks if all codegens have been created.
        for idx, ip in enumerate(external_worker_ips):
            if not codegens[idx]:
                codegens[idx] = cls._get_generated_config(
                    sky_autogen_comment, worker_names[idx], ip, username,
                    key_path, proxy_command, port = 22)

        for idx in range(len(external_worker_ips)):
            # Add (or overwrite) the new config.
            overwrite = overwrites[idx]
            overwrite_begin_idx = overwrite_begin_idxs[idx]
            codegen = codegens[idx]
            assert codegen is not None, (codegens, idx)
            if overwrite:
                assert overwrite_begin_idx is not None
                updated_lines = codegen.splitlines(keepends=True) + ['\n']
                extra_config[overwrite_begin_idx:overwrite_begin_idx +
                             len(updated_lines)] = updated_lines
                with open(extra_config_path, 'w') as f:
                    f.write(''.join(extra_config).strip())
                    f.write('\n' * 2)
            else:
                with open(extra_config_path, 'a') as f:
                    f.write(codegen)
                    f.write('\n')

        # Add trailing new line at the end of the file if it doesn't exit
        with open(extra_config_path, 'r+') as f:
            extra_config = f.readlines()
            if extra_config[-1] != '\n':
                f.write('\n')

    @classmethod
    @timeline.FileLockEvent(ssh_conf_lock_path)
    def remove_cluster(
        cls,
        cluster_name: str,
        ip: str,
        auth_config: Dict[str, str],
    ):
        """Remove authentication information for cluster from local SSH config.

        If no existing host matching the provided specification is found, then
        nothing is removed.

        Args:
            ip: Head node's IP address.
            auth_config: read_yaml(handle.cluster_yaml)['auth']
        """
        username = auth_config['ssh_user']
        config_path = os.path.expanduser(cls.ssh_conf_path)
        if not os.path.exists(config_path):
            return

        with open(config_path) as f:
            config = f.readlines()

        start_line_idx = None
        # Scan the config for the cluster name.
        for i, line in enumerate(config):
            next_line = config[i + 1] if i + 1 < len(config) else ''
            if (line.strip() == f'HostName {ip}' and
                    next_line.strip() == f'User {username}'):
                start_line_idx = i - 1
                break

        if start_line_idx is None:  # No config to remove.
            return

        # Scan for end of previous config.
        cursor = start_line_idx
        while cursor > 0 and len(config[cursor].strip()) > 0:
            cursor -= 1
        prev_end_line_idx = cursor

        # Scan for end of the cluster config.
        end_line_idx = None
        cursor = start_line_idx + 1
        start_line_idx -= 1  # remove auto-generated comment
        while cursor < len(config):
            if config[cursor].strip().startswith(
                    '# ') or config[cursor].strip().startswith('Host '):
                end_line_idx = cursor
                break
            cursor += 1

        # Remove sky-generated config and update the file.
        config[prev_end_line_idx:end_line_idx] = [
            '\n'
        ] if end_line_idx is not None else []
        with open(config_path, 'w') as f:
            f.write(''.join(config).strip())
            f.write('\n' * 2)

        SSHConfigHelper._remove_multinode_config(cluster_name)

    @classmethod
    def _remove_multinode_config(
        cls,
        cluster_name: str,
    ):
        config_path = os.path.expanduser(cls.ssh_conf_path)
        if not os.path.exists(config_path):
            return

        extra_path_name = cls.ssh_multinode_path.format(cluster_name)
        extra_config_path = os.path.expanduser(extra_path_name)
        common_utils.remove_file_if_exists(extra_config_path)

        # Delete include statement
        sky_autogen_comment = ('# Added by sky (use `sky stop/down '
                               f'{cluster_name}` to remove)')
        with open(config_path) as f:
            config = f.readlines()

        for i, line in enumerate(config):
            config_str = line.strip()
            if f'Include {extra_config_path}' in config_str:
                with open(config_path, 'w') as f:
                    if i < len(config) - 1 and config[i + 1] == '\n':
                        del config[i + 1]
                    # Delete Include string
                    del config[i]
                    # Delete Sky Autogen Comment
                    if i > 0 and sky_autogen_comment in config[i - 1].strip():
                        del config[i - 1]
                    f.write(''.join(config))
                break
            if 'Host' in config_str:
                break


def _replace_yaml_dicts(
        new_yaml: str, old_yaml: str, restore_key_names: Set[str],
        restore_key_names_exceptions: Sequence[Tuple[str, ...]]) -> str:
    """Replaces 'new' with 'old' for all keys in restore_key_names.

    The replacement will be applied recursively and only for the blocks
    with the key in key_names, and have the same ancestors in both 'new'
    and 'old' YAML tree.

    The restore_key_names_exceptions is a list of key names that should not
    be restored, i.e. those keys will be reset to the value in 'new' YAML
    tree after the replacement.
    """

    def _restore_block(new_block: Dict[str, Any], old_block: Dict[str, Any]):
        for key, value in new_block.items():
            if key in restore_key_names:
                if key in old_block:
                    new_block[key] = old_block[key]
                else:
                    del new_block[key]
            elif isinstance(value, dict):
                if key in old_block:
                    _restore_block(value, old_block[key])

    new_config = yaml.safe_load(new_yaml)
    old_config = yaml.safe_load(old_yaml)
    excluded_results = {}
    # Find all key values excluded from restore
    for exclude_restore_key_name_list in restore_key_names_exceptions:
        excluded_result = new_config
        found_excluded_key = True
        for key in exclude_restore_key_name_list:
            if (not isinstance(excluded_result, dict) or
                    key not in excluded_result):
                found_excluded_key = False
                break
            excluded_result = excluded_result[key]
        if found_excluded_key:
            excluded_results[exclude_restore_key_name_list] = excluded_result

    # Restore from old config
    _restore_block(new_config, old_config)

    # Revert the changes for the excluded key values
    for exclude_restore_key_name, value in excluded_results.items():
        curr = new_config
        for key in exclude_restore_key_name[:-1]:
            curr = curr[key]
        curr[exclude_restore_key_name[-1]] = value
    return common_utils.dump_yaml_str(new_config)


# TODO: too many things happening here - leaky abstraction. Refactor.
@timeline.event
def write_cluster_config(
        to_provision: 'resources.Resources',
        num_nodes: int,
        cluster_config_template: str,
        cluster_name: str,
        local_wheel_path: pathlib.Path,
        wheel_hash: str,
        region: Optional[clouds.Region] = None,
        zones: Optional[List[clouds.Zone]] = None,
        dryrun: bool = False,
        keep_launch_fields_in_existing_config: bool = True) -> Dict[str, str]:
    """Fills in cluster configuration templates and writes them out.

    Returns: {provisioner: path to yaml, the provisioning spec}.
      'provisioner' can be
        - 'ray'
        - 'tpu-create-script' (if TPU is requested)
        - 'tpu-delete-script' (if TPU is requested)
    Raises:
        exceptions.ResourcesUnavailableError: if the region/zones requested does
            not appear in the catalog, or an ssh_proxy_command is specified but
            not for the given region.
    """
    # task.best_resources may not be equal to to_provision if the user
    # is running a job with less resources than the cluster has.
    cloud = to_provision.cloud
    # This can raise a ResourcesUnavailableError, when the region/zones
    # requested does not appear in the catalog. It can be triggered when the
    # user changed the catalog file, while there is a cluster in the removed
    # region/zone.
    #
    # TODO(zhwu): We should change the exception type to a more specific one, as
    # the ResourcesUnavailableError is overly used. Also, it would be better to
    # move the check out of this function, i.e. the caller should be responsible
    # for the validation.
    resources_vars = cloud.make_deploy_resources_variables(
        to_provision, region, zones)
    config_dict = {}

    azure_subscription_id = None
    if isinstance(cloud, clouds.Azure):
        azure_subscription_id = cloud.get_project_id(dryrun=dryrun)

    gcp_project_id = None
    if isinstance(cloud, clouds.GCP):
        gcp_project_id = cloud.get_project_id(dryrun=dryrun)

    assert cluster_name is not None
    credentials = sky_check.get_cloud_credential_file_mounts()

    k8s_image = None
    if isinstance(cloud, clouds.Kubernetes):
        k8s_image = cloud.IMAGE

    ip_list = None
    auth_config = {'ssh_private_key': auth.PRIVATE_SSH_KEY_PATH}
    if isinstance(cloud, clouds.Local):
        ip_list = onprem_utils.get_local_ips(cluster_name)
        auth_config = onprem_utils.get_local_auth_config(cluster_name)
    region_name = resources_vars.get('region')

    yaml_path = _get_yaml_path_from_cluster_name(cluster_name)

    # Retrieve the ssh_proxy_command for the given cloud / region.
    ssh_proxy_command_config = skypilot_config.get_nested(
        (str(cloud).lower(), 'ssh_proxy_command'), None)
    if (isinstance(ssh_proxy_command_config, str) or
            ssh_proxy_command_config is None):
        ssh_proxy_command = ssh_proxy_command_config
    else:
        # ssh_proxy_command_config: Dict[str, str], region_name -> command
        # This type check is done by skypilot_config at config load time.

        # There are two cases:
        if keep_launch_fields_in_existing_config:
            # (1) We're re-provisioning an existing cluster.
            #
            # We use None for ssh_proxy_command, which will be restored to the
            # cluster's original value later by _replace_yaml_dicts().
            ssh_proxy_command = None
        else:
            # (2) We're launching a new cluster.
            #
            # Resources.get_valid_regions_for_launchable() respects the keys (regions)
            # in ssh_proxy_command in skypilot_config. So here we add an assert.
            assert region_name in ssh_proxy_command_config, (
                region_name, ssh_proxy_command_config)
            ssh_proxy_command = ssh_proxy_command_config[region_name]
    logger.debug(f'Using ssh_proxy_command: {ssh_proxy_command!r}')

    # User-supplied instance tags.
    instance_tags = {}
    instance_tags = skypilot_config.get_nested(
        (str(cloud).lower(), 'instance_tags'), {})
    if not isinstance(instance_tags, dict):
        with ux_utils.print_exception_no_traceback():
            raise ValueError('Custom instance_tags in config.yaml should '
                             f'be a dict, but received {type(instance_tags)}.')

    # Dump the Ray ports to a file for Ray job submission
    dump_port_command = (
        f'python -c \'import json, os; json.dump({constants.SKY_REMOTE_RAY_PORT_DICT_STR}, '
        f'open(os.path.expanduser("{constants.SKY_REMOTE_RAY_PORT_FILE}"), "w"))\''
    )

    # Use a tmp file path to avoid incomplete YAML file being re-used in the
    # future.
    tmp_yaml_path = yaml_path + '.tmp'
    fill_template(
        cluster_config_template,
        dict(
            resources_vars,
            **{
                'cluster_name': cluster_name,
                'num_nodes': num_nodes,
                'disk_size': to_provision.disk_size,
                # If the current code is run by controller, propagate the real
                # calling user which should've been passed in as the
                # SKYPILOT_USER env var (see spot-controller.yaml.j2).
                'user': os.environ.get('SKYPILOT_USER', getpass.getuser()),

                # AWS only:
                # Temporary measure, as deleting per-cluster SGs is too slow.
                # See https://github.com/skypilot-org/skypilot/pull/742.
                # Generate the name of the security group we're looking for.
                # (username, last 4 chars of hash of hostname): for uniquefying
                # users on shared-account scenarios.
                'security_group': skypilot_config.get_nested(
                    ('aws', 'security_group_name'),
                    f'sky-sg-{common_utils.user_and_hostname_hash()}'),
                'vpc_name': skypilot_config.get_nested(('aws', 'vpc_name'),
                                                       None),
                'use_internal_ips': skypilot_config.get_nested(
                    ('aws', 'use_internal_ips'), False),
                # Not exactly AWS only, but we only test it's supported on AWS
                # for now:
                'ssh_proxy_command': ssh_proxy_command,
                # User-supplied instance tags.
                'instance_tags': instance_tags,

                # Azure only:
                'azure_subscription_id': azure_subscription_id,
                'resource_group': f'{cluster_name}-{region_name}',

                # GCP only:
                'gcp_project_id': gcp_project_id,

<<<<<<< HEAD
                # Kubernetes only:
                'skypilot_k8s_image': k8s_image,

=======
                # Port of Ray (GCS server).
                # Ray's default port 6379 is conflicted with Redis.
                'ray_port': constants.SKY_REMOTE_RAY_PORT,
                'ray_dashboard_port': constants.SKY_REMOTE_RAY_DASHBOARD_PORT,
                'ray_temp_dir': constants.SKY_REMOTE_RAY_TEMPDIR,
                'dump_port_command': dump_port_command,
>>>>>>> aa5f3629
                # Ray version.
                'ray_version': constants.SKY_REMOTE_RAY_VERSION,
                # Cloud credentials for cloud storage.
                'credentials': credentials,
                # Sky remote utils.
                'sky_remote_path': SKY_REMOTE_PATH,
                'sky_local_path': str(local_wheel_path),
                # Add yaml file path to the template variables.
                'sky_ray_yaml_remote_path': SKY_RAY_YAML_REMOTE_PATH,
                'sky_ray_yaml_local_path':
                    tmp_yaml_path
                    if not isinstance(cloud, clouds.Local) else yaml_path,
                'sky_version': str(version.parse(sky.__version__)),
                'sky_wheel_hash': wheel_hash,
                # Local IP handling (optional).
                'head_ip': None if ip_list is None else ip_list[0],
                'worker_ips': None if ip_list is None else ip_list[1:],
                # Authentication (optional).
                **auth_config,
            }),
        output_path=tmp_yaml_path)
    config_dict['cluster_name'] = cluster_name
    config_dict['ray'] = yaml_path
    if dryrun:
        # If dryrun, return the unfinished tmp yaml path.
        config_dict['ray'] = tmp_yaml_path
        return config_dict
    _add_auth_to_cluster_config(cloud, tmp_yaml_path)

    # Restore the old yaml content for backward compatibility.
    if os.path.exists(yaml_path) and keep_launch_fields_in_existing_config:
        with open(yaml_path, 'r') as f:
            old_yaml_content = f.read()
        with open(tmp_yaml_path, 'r') as f:
            new_yaml_content = f.read()
        restored_yaml_content = _replace_yaml_dicts(
            new_yaml_content, old_yaml_content,
            _RAY_YAML_KEYS_TO_RESTORE_FOR_BACK_COMPATIBILITY,
            _RAY_YAML_KEYS_TO_RESTORE_EXCEPTIONS)
        with open(tmp_yaml_path, 'w') as f:
            f.write(restored_yaml_content)

    # Optimization: copy the contents of source files in file_mounts to a
    # special dir, and upload that as the only file_mount instead. Delay
    # calling this optimization until now, when all source files have been
    # written and their contents finalized.
    #
    # Note that the ray yaml file will be copied into that special dir (i.e.,
    # uploaded as part of the file_mounts), so the restore for backward
    # compatibility should go before this call.
    if not isinstance(cloud, clouds.Local):
        # Only optimize the file mounts for public clouds now, as local has not
        # been fully tested yet.
        _optimize_file_mounts(tmp_yaml_path)

    # Rename the tmp file to the final YAML path.
    os.rename(tmp_yaml_path, yaml_path)
    usage_lib.messages.usage.update_ray_yaml(yaml_path)

    # For TPU nodes. TPU VMs do not need TPU_NAME.
    if (resources_vars.get('tpu_type') is not None and
            resources_vars.get('tpu_vm') is None):
        tpu_name = resources_vars.get('tpu_name')
        if tpu_name is None:
            tpu_name = cluster_name

        user_file_dir = os.path.expanduser(f'{SKY_USER_FILE_PATH}/')

        from sky.skylet.providers.gcp import config as gcp_config  # pylint: disable=import-outside-toplevel
        config = common_utils.read_yaml(os.path.expanduser(config_dict['ray']))
        vpc_name = gcp_config.get_usable_vpc(config)

        scripts = []
        for template_name in ('gcp-tpu-create.sh.j2', 'gcp-tpu-delete.sh.j2'):
            script_path = os.path.join(user_file_dir, template_name).replace(
                '.sh.j2', f'.{cluster_name}.sh')
            fill_template(
                template_name,
                dict(
                    resources_vars, **{
                        'tpu_name': tpu_name,
                        'gcp_project_id': gcp_project_id,
                        'vpc_name': vpc_name,
                    }),
                # Use new names for TPU scripts so that different runs can use
                # different TPUs.  Put in SKY_USER_FILE_PATH to be consistent
                # with cluster yamls.
                output_path=script_path,
            )
            scripts.append(script_path)

        config_dict['tpu-create-script'] = scripts[0]
        config_dict['tpu-delete-script'] = scripts[1]
        config_dict['tpu_name'] = tpu_name
    return config_dict


def _add_auth_to_cluster_config(cloud: clouds.Cloud, cluster_config_file: str):
    """Adds SSH key info to the cluster config.

    This function's output removes comments included in the jinja2 template.
    """
    config = common_utils.read_yaml(cluster_config_file)
    # Check the availability of the cloud type.
    if isinstance(cloud, clouds.AWS):
        config = auth.setup_aws_authentication(config)
    elif isinstance(cloud, clouds.GCP):
        config = auth.setup_gcp_authentication(config)
    elif isinstance(cloud, clouds.Azure):
        config = auth.setup_azure_authentication(config)
    elif isinstance(cloud, clouds.Lambda):
        config = auth.setup_lambda_authentication(config)
<<<<<<< HEAD
    elif isinstance(cloud, clouds.Kubernetes):
        config = auth.setup_kubernetes_authentication(config)
=======
    elif isinstance(cloud, clouds.IBM):
        config = auth.setup_ibm_authentication(config)
    elif isinstance(cloud, clouds.SCP):
        config = auth.setup_scp_authentication(config)
    elif isinstance(cloud, clouds.OCI):
        config = auth.setup_oci_authentication(config)
>>>>>>> aa5f3629
    else:
        assert isinstance(cloud, clouds.Local), cloud
        # Local cluster case, authentication is already filled by the user
        # in the local cluster config (in ~/.sky/local/...). There is no need
        # for Sky to generate authentication.
        pass
    common_utils.dump_yaml(cluster_config_file, config)


def get_run_timestamp() -> str:
    return 'sky-' + datetime.now().strftime('%Y-%m-%d-%H-%M-%S-%f')


def get_timestamp_from_run_timestamp(run_timestamp: str) -> float:
    return datetime.strptime(
        run_timestamp.partition('-')[2], '%Y-%m-%d-%H-%M-%S-%f').timestamp()


def _count_healthy_nodes_from_ray(output: str,
                                  is_local_cloud: bool = False
                                 ) -> Tuple[int, int]:
    """Count the number of healthy nodes from the output of `ray status`."""

    def get_ready_nodes(pattern, output):
        result = pattern.findall(output)
        # On-prem/local case is handled differently.
        # `ray status` produces different output for local case, and
        # we poll for number of nodes launched instead of counting for
        # head and number of worker nodes separately (it is impossible
        # to distinguish between head and worker node for local case).
        if is_local_cloud:
            # In the local case, ready_workers mean the total number
            # of nodes launched, including head.
            return len(result)
        if len(result) == 0:
            return 0
        assert len(result) == 1, result
        return int(result[0])

    if is_local_cloud:
        ready_head = 0
        ready_workers = get_ready_nodes(_LAUNCHED_LOCAL_WORKER_PATTERN, output)
    else:
        ready_head = get_ready_nodes(_LAUNCHED_HEAD_PATTERN, output)
        ready_workers = get_ready_nodes(_LAUNCHED_WORKER_PATTERN, output)
    assert ready_head <= 1, f'#head node should be <=1 (Got {ready_head}).'
    return ready_head, ready_workers


@timeline.event
def wait_until_ray_cluster_ready(
    cluster_config_file: str,
    num_nodes: int,
    log_path: str,
    is_local_cloud: bool = False,
    nodes_launching_progress_timeout: Optional[int] = None,
) -> bool:
    """Returns whether the entire ray cluster is ready."""
    if num_nodes <= 1:
        return True

    # Manually fetching head ip instead of using `ray exec` to avoid the bug
    # that `ray exec` fails to connect to the head node after some workers
    # launched especially for Azure.
    try:
        head_ip = _query_head_ip_with_retries(
            cluster_config_file, max_attempts=WAIT_HEAD_NODE_IP_MAX_ATTEMPTS)
    except RuntimeError as e:
        logger.error(e)
        return False  # failed

    ssh_credentials = ssh_credential_from_yaml(cluster_config_file)
    last_nodes_so_far = 0
    start = time.time()
    runner = command_runner.SSHCommandRunner(head_ip, **ssh_credentials)
    with log_utils.console.status(
            '[bold cyan]Waiting for workers...') as worker_status:
        while True:
            rc, output, stderr = runner.run(
                RAY_STATUS_WITH_SKY_RAY_PORT_COMMAND,
                log_path=log_path,
                stream_logs=False,
                require_outputs=True,
                separate_stderr=True)
            subprocess_utils.handle_returncode(
                rc, 'ray status', 'Failed to run ray status on head node.',
                stderr)
            logger.debug(output)

            ready_head, ready_workers = _count_healthy_nodes_from_ray(
                output, is_local_cloud=is_local_cloud)

            worker_status.update('[bold cyan]'
                                 f'{ready_workers} out of {num_nodes - 1} '
                                 'workers ready')

            # In the local case, ready_head=0 and ready_workers=num_nodes. This
            # is because there is no matching regex for _LAUNCHED_HEAD_PATTERN.
            if ready_head + ready_workers == num_nodes:
                # All nodes are up.
                break

            # Pending workers that have been launched by ray up.
            found_ips = _LAUNCHING_IP_PATTERN.findall(output)
            pending_workers = len(found_ips)

            # TODO(zhwu): Handle the case where the following occurs, where ray
            # cluster is not correctly started on the cluster.
            # Pending:
            #  172.31.9.121: ray.worker.default, uninitialized
            nodes_so_far = ready_head + ready_workers + pending_workers

            # Check the number of nodes that are fetched. Timeout if no new
            # nodes fetched in a while (nodes_launching_progress_timeout),
            # though number of nodes_so_far is still not as expected.
            if nodes_so_far > last_nodes_so_far:
                # Reset the start time if the number of launching nodes
                # changes, i.e. new nodes are launched.
                logger.debug('Reset start time, as new nodes are launched. '
                             f'({last_nodes_so_far} -> {nodes_so_far})')
                start = time.time()
                last_nodes_so_far = nodes_so_far
            elif (nodes_launching_progress_timeout is not None and
                  time.time() - start > nodes_launching_progress_timeout and
                  nodes_so_far != num_nodes):
                worker_status.stop()
                logger.error(
                    'Timed out: waited for more than '
                    f'{nodes_launching_progress_timeout} seconds for new '
                    'workers to be provisioned, but no progress.')
                return False  # failed

            if '(no pending nodes)' in output and '(no failures)' in output:
                # Bug in ray autoscaler: e.g., on GCP, if requesting 2 nodes
                # that GCP can satisfy only by half, the worker node would be
                # forgotten. The correct behavior should be for it to error out.
                worker_status.stop()
                logger.error(
                    'Failed to launch multiple nodes on '
                    'GCP due to a nondeterministic bug in ray autoscaler.')
                return False  # failed
            time.sleep(10)
    return True  # success


def ssh_credential_from_yaml(cluster_yaml: str) -> Dict[str, str]:
    """Returns ssh_user, ssh_private_key and ssh_control name."""
    config = common_utils.read_yaml(cluster_yaml)
    auth_section = config['auth']
    ssh_user = auth_section['ssh_user'].strip()
    ssh_private_key = auth_section.get('ssh_private_key')
    ssh_control_name = config.get('cluster_name', '__default__')
    ssh_proxy_command = auth_section.get('ssh_proxy_command')
    return {
        'ssh_user': ssh_user,
        'ssh_private_key': ssh_private_key,
        'ssh_control_name': ssh_control_name,
        'ssh_proxy_command': ssh_proxy_command,
    }


def parallel_data_transfer_to_nodes(
    runners: List[command_runner.SSHCommandRunner],
    source: Optional[str],
    target: str,
    cmd: Optional[str],
    run_rsync: bool,
    *,
    action_message: str,
    # Advanced options.
    log_path: str = os.devnull,
    stream_logs: bool = False,
):
    """Runs a command on all nodes and optionally runs rsync from src->dst.

    Args:
        runners: A list of SSHCommandRunner objects that represent multiple nodes.
        source: Optional[str]; Source for rsync on local node
        target: str; Destination on remote node for rsync
        cmd: str; Command to be executed on all nodes
        action_message: str; Message to be printed while the command runs
        log_path: str; Path to the log file
        stream_logs: bool; Whether to stream logs to stdout
    """
    fore = colorama.Fore
    style = colorama.Style

    origin_source = source

    def _sync_node(runner: 'command_runner.SSHCommandRunner') -> None:
        if cmd is not None:
            rc, stdout, stderr = runner.run(cmd,
                                            log_path=log_path,
                                            stream_logs=stream_logs,
                                            require_outputs=True)
            subprocess_utils.handle_returncode(
                rc,
                cmd, ('Failed to run command before rsync '
                      f'{origin_source} -> {target}. '
                      'Ensure that the network is stable, then retry.'),
                stderr=stdout + stderr)

        if run_rsync:
            assert source is not None
            # TODO(zhwu): Optimize for large amount of files.
            # zip / transfer / unzip
            runner.rsync(
                source=source,
                target=target,
                up=True,
                log_path=log_path,
                stream_logs=stream_logs,
            )

    num_nodes = len(runners)
    plural = 's' if num_nodes > 1 else ''
    message = (f'{fore.CYAN}{action_message} (to {num_nodes} node{plural})'
               f': {style.BRIGHT}{origin_source}{style.RESET_ALL} -> '
               f'{style.BRIGHT}{target}{style.RESET_ALL}')
    logger.info(message)
    with log_utils.safe_rich_status(f'[bold cyan]{action_message}[/]'):
        subprocess_utils.run_in_parallel(_sync_node, runners)


def check_local_gpus() -> bool:
    """Checks if GPUs are available locally.

    Returns whether GPUs are available on the local machine by checking
    if nvidia-smi is installed and returns zero return code.

    Returns True if nvidia-smi is installed and returns zero return code,
    False if not.
    """
    is_functional = False
    installation_check = subprocess.run(['which', 'nvidia-smi'],
                                        stdout=subprocess.DEVNULL,
                                        stderr=subprocess.DEVNULL,
                                        check=False)
    is_installed = installation_check.returncode == 0
    if is_installed:
        execution_check = subprocess.run(['nvidia-smi'],
                                         stdout=subprocess.DEVNULL,
                                         stderr=subprocess.DEVNULL,
                                         check=False)
        is_functional = execution_check.returncode == 0
    return is_functional


def generate_cluster_name():
    # TODO: change this ID formatting to something more pleasant.
    # User name is helpful in non-isolated accounts, e.g., GCP, Azure.
    return f'sky-{uuid.uuid4().hex[:4]}-{get_cleaned_username()}'


def get_cleaned_username() -> str:
    """Cleans the current username to be used as part of a cluster name.

    Clean up includes:
     1. Making all characters lowercase
     2. Removing any non-alphanumeric characters (excluding hyphens)
     3. Removing any numbers and/or hyphens at the start of the username.
     4. Removing any hyphens at the end of the username

    e.g. 1SkY-PiLot2- becomes sky-pilot2.

    Returns:
      A cleaned username that will pass the regex in
      check_cluster_name_is_valid().
    """
    username = getpass.getuser()
    username = username.lower()
    username = re.sub(r'[^a-z0-9-]', '', username)
    username = re.sub(r'^[0-9-]+', '', username)
    username = re.sub(r'-$', '', username)
    return username


def _query_head_ip_with_retries(cluster_yaml: str,
                                max_attempts: int = 1) -> str:
    """Returns the IP of the head node by querying the cloud.

    Raises:
      RuntimeError: if we failed to get the head IP.
    """
    backoff = common_utils.Backoff(initial_backoff=5, max_backoff_factor=5)
    for i in range(max_attempts):
        try:
            full_cluster_yaml = str(pathlib.Path(cluster_yaml).expanduser())
            out = subprocess_utils.run(
                f'ray get-head-ip {full_cluster_yaml!r}',
                stdout=subprocess.PIPE,
                stderr=subprocess.DEVNULL).stdout.decode().strip()
            head_ip_list = re.findall(IP_ADDR_REGEX, out)
            if len(head_ip_list) > 1:
                # This could be triggered if e.g., some logging is added in
                # skypilot_config, a module that has some code executed
                # whenever `sky` is imported.
                logger.warning(
                    'Detected more than 1 IP from the output of '
                    'the `ray get-head-ip` command. This could '
                    'happen if there is extra output from it, '
                    'which should be inspected below.\nProceeding with '
                    f'the last detected IP ({head_ip_list[-1]}) as head IP.'
                    f'\n== Output ==\n{out}'
                    f'\n== Output ends ==')
                head_ip_list = head_ip_list[-1:]
            assert 1 == len(head_ip_list), (out, head_ip_list)
            head_ip = head_ip_list[0]
            break
        except subprocess.CalledProcessError as e:
            if i == max_attempts - 1:
                raise RuntimeError('Failed to get head ip') from e
            # Retry if the cluster is not up yet.
            logger.debug('Retrying to get head ip.')
            time.sleep(backoff.current_backoff())
    return head_ip


@timeline.event
def get_node_ips(cluster_yaml: str,
                 expected_num_nodes: int,
                 handle: Optional[
                     'cloud_vm_ray_backend.CloudVmRayResourceHandle'] = None,
                 head_ip_max_attempts: int = 1,
                 worker_ip_max_attempts: int = 1,
                 get_internal_ips: bool = False) -> List[str]:
    """Returns the IPs of all nodes in the cluster, with head node at front."""
    # When ray up launches TPU VM Pod, Pod workers (except for the head)
    # won't be connected to Ray cluster. Thus "ray get-worker-ips"
    # won't work and we need to query the node IPs with gcloud as
    # implmented in _get_tpu_vm_pod_ips.
    ray_config = common_utils.read_yaml(cluster_yaml)
    use_tpu_vm = ray_config['provider'].get('_has_tpus', False)
    if use_tpu_vm:
        assert expected_num_nodes == 1, (
            'TPU VM only supports single node for now.')
        assert handle is not None, 'handle is required for TPU VM.'
        try:
            ips = _get_tpu_vm_pod_ips(ray_config, get_internal_ips)
        except exceptions.CommandError as e:
            raise exceptions.FetchIPError(
                exceptions.FetchIPError.Reason.HEAD) from e
        if len(ips) != tpu_utils.get_num_tpu_devices(handle.launched_resources):
            raise exceptions.FetchIPError(exceptions.FetchIPError.Reason.HEAD)
        return ips

    if get_internal_ips:
        with tempfile.NamedTemporaryFile(mode='w', delete=False) as f:
            ray_config['provider']['use_internal_ips'] = True
            yaml.dump(ray_config, f)
            cluster_yaml = f.name

    # Check the network connection first to avoid long hanging time for
    # ray get-head-ip below, if a long-lasting network connection failure
    # happens.
    check_network_connection()
    try:
        head_ip = _query_head_ip_with_retries(cluster_yaml,
                                              max_attempts=head_ip_max_attempts)
    except RuntimeError as e:
        raise exceptions.FetchIPError(
            exceptions.FetchIPError.Reason.HEAD) from e
    head_ip_list = [head_ip]
    if expected_num_nodes > 1:
        backoff = common_utils.Backoff(initial_backoff=5, max_backoff_factor=5)

        for retry_cnt in range(worker_ip_max_attempts):
            try:
                full_cluster_yaml = str(pathlib.Path(cluster_yaml).expanduser())
                proc = subprocess_utils.run(
                    f'ray get-worker-ips {full_cluster_yaml!r}',
                    stdout=subprocess.PIPE,
                    stderr=subprocess.PIPE)
                out = proc.stdout.decode()
                break
            except subprocess.CalledProcessError as e:
                if retry_cnt == worker_ip_max_attempts - 1:
                    raise exceptions.FetchIPError(
                        exceptions.FetchIPError.Reason.WORKER) from e
                # Retry if the ssh is not ready for the workers yet.
                backoff_time = backoff.current_backoff()
                logger.debug('Retrying to get worker ip '
                             f'[{retry_cnt}/{worker_ip_max_attempts}] in '
                             f'{backoff_time} seconds.')
                time.sleep(backoff_time)
        worker_ips = re.findall(IP_ADDR_REGEX, out)
        # Ray Autoscaler On-prem Bug: ray-get-worker-ips outputs nothing!
        # Workaround: List of IPs are shown in Stderr
        cluster_name = os.path.basename(cluster_yaml).split('.')[0]
        if ((handle is not None and hasattr(handle, 'local_handle') and
             handle.local_handle is not None) or
                onprem_utils.check_if_local_cloud(cluster_name)):
            out = proc.stderr.decode()
            worker_ips = re.findall(IP_ADDR_REGEX, out)
            # Remove head ip from worker ip list.
            for i, ip in enumerate(worker_ips):
                if ip == head_ip_list[0]:
                    del worker_ips[i]
                    break
        if len(worker_ips) != expected_num_nodes - 1:
            n = expected_num_nodes - 1
            if len(worker_ips) > n:
                # This could be triggered if e.g., some logging is added in
                # skypilot_config, a module that has some code executed whenever
                # `sky` is imported.
                logger.warning(
                    f'Expected {n} worker IP(s); found '
                    f'{len(worker_ips)}: {worker_ips}'
                    '\nThis could happen if there is extra output from '
                    '`ray get-worker-ips`, which should be inspected below.'
                    f'\n== Output ==\n{out}'
                    f'\n== Output ends ==')
                logger.warning(f'\nProceeding with the last {n} '
                               f'detected IP(s): {worker_ips[-n:]}.')
                worker_ips = worker_ips[-n:]
            else:
                raise exceptions.FetchIPError(
                    exceptions.FetchIPError.Reason.WORKER)
    else:
        worker_ips = []
    return head_ip_list + worker_ips


@timeline.event
def _get_tpu_vm_pod_ips(ray_config: Dict[str, Any],
                        get_internal_ips: bool = False) -> List[str]:
    """Returns the IPs of all TPU VM Pod workers using gcloud."""

    cluster_name = ray_config['cluster_name']
    zone = ray_config['provider']['availability_zone']
    query_cmd = (f'gcloud compute tpus tpu-vm list --filter='
                 f'"(labels.ray-cluster-name={cluster_name})" '
                 f'--zone={zone} --format="value(name)"')
    returncode, stdout, stderr = log_lib.run_with_log(query_cmd,
                                                      '/dev/null',
                                                      shell=True,
                                                      stream_logs=False,
                                                      require_outputs=True)
    subprocess_utils.handle_returncode(
        returncode,
        query_cmd,
        'Failed to run gcloud to get TPU VM IDs.',
        stderr=stdout + stderr)
    if len(stdout) == 0:
        logger.debug('No TPU VMs found with cluster name '
                     f'{cluster_name} in zone {zone}.')
    if len(stdout.splitlines()) > 1:
        # Rare case, this could mean resource leakage. Hint user.
        logger.warning('Found more than one TPU VM/Pod with the same cluster '
                       f'name {cluster_name} in zone {zone}.')

    all_ips = []
    for tpu_id in stdout.splitlines():
        tpuvm_cmd = (f'gcloud compute tpus tpu-vm describe {tpu_id}'
                     f' --zone {zone} --format=json')
        returncode, stdout, stderr = log_lib.run_with_log(tpuvm_cmd,
                                                          os.devnull,
                                                          shell=True,
                                                          stream_logs=False,
                                                          require_outputs=True)
        subprocess_utils.handle_returncode(
            returncode,
            tpuvm_cmd,
            'Failed to run gcloud tpu-vm describe.',
            stderr=stdout + stderr)

        tpuvm_json = json.loads(stdout)
        if tpuvm_json['state'] != 'READY':
            # May be a leaked preempted resource, or terminated by user in the
            # console, or still in the process of being created.
            ux_utils.console_newline()
            logger.debug(f'TPU VM {tpu_id} is in {tpuvm_json["state"]} '
                         'state. Skipping IP query... '
                         'Hint: make sure it is not leaked.')
            continue

        ips = []
        for endpoint in tpuvm_json['networkEndpoints']:
            # Note: if TPU VM is being preempted, its IP field may not exist.
            # We use get() to avoid KeyError.
            if get_internal_ips:
                ip = endpoint.get('ipAddress', None)
            else:
                ip = endpoint['accessConfig'].get('externalIp', None)
            if ip is not None:
                ips.append(ip)
        all_ips.extend(ips)

    return all_ips


@timeline.event
def get_head_ip(
    handle: 'cloud_vm_ray_backend.CloudVmRayResourceHandle',
    max_attempts: int = 1,
) -> str:
    """Returns the ip of the head node.

    First try to use the cached head ip. If it is not available, query
    the head ip from the cluster.

    Args:
        handle: The ResourceHandle of the cluster.
        max_attempts: The maximum number of attempts to query the head ip.

    Returns:
        The ip of the head node.
    """
    head_ip = handle.head_ip
    if head_ip is not None:
        return head_ip
    head_ip = _query_head_ip_with_retries(handle.cluster_yaml, max_attempts)
    return head_ip


@timeline.event
def get_head_ssh_port(
    handle: backends.Backend.ResourceHandle,
    use_cache: bool = True,
    max_attempts: int = 1,
) -> str:
    """Returns the ip of the head node."""
    # Use port 22 for everything except Kubernetes
    if not isinstance(handle.launched_resources.cloud, clouds.Kubernetes):
        return 22
    if use_cache:
        if handle.head_ssh_port is None:
            # This happens for INIT clusters (e.g., exit 1 in setup).
            with ux_utils.print_exception_no_traceback():
                raise ValueError(
                    'Cluster\'s head SSH oirt not found; is it up? To fix: '
                    'run a successful launch first (`sky launch`) to ensure'
                    ' the cluster status is UP (`sky status`).')
        head_ssh_port = handle.head_ssh_port
    else:
        # TODO(romilb): Only supports headnode for now! No multinode!
        svc_name = f'{handle.get_cluster_name()}-ray-head-ssh'
        head_ssh_port = clouds.Kubernetes.get_port(svc_name, 'default')
    return head_ssh_port

def run_command_and_handle_ssh_failure(
        runner: command_runner.SSHCommandRunner,
        command: str,
        failure_message: Optional[str] = None) -> str:
    """Runs command remotely and returns output with proper error handling."""
    rc, stdout, stderr = runner.run(command,
                                    require_outputs=True,
                                    stream_logs=False)
    if rc == 255:
        # SSH failed
        raise RuntimeError(
            f'SSH with user {runner.ssh_user} and key {runner.ssh_private_key} '
            f'to {runner.ip} failed. This is most likely due to incorrect '
            'credentials or incorrect permissions for the key file. Check '
            'your credentials and try again.')
    subprocess_utils.handle_returncode(rc,
                                       command,
                                       failure_message,
                                       stderr=stderr)
    return stdout


def do_filemounts_and_setup_on_local_workers(
        cluster_config_file: str,
        worker_ips: List[str] = None,
        extra_setup_cmds: List[str] = None):
    """Completes filemounting and setup on worker nodes.

    Syncs filemounts and runs setup on worker nodes for a local cluster. This
    is a workaround for a Ray Autoscaler bug where `ray up` does not perform
    filemounting or setup for local cluster worker nodes.
    """
    config = common_utils.read_yaml(cluster_config_file)

    ssh_credentials = ssh_credential_from_yaml(cluster_config_file)
    if worker_ips is None:
        worker_ips = config['provider']['worker_ips']
    file_mounts = config['file_mounts']

    setup_cmds = config['setup_commands']
    if extra_setup_cmds is not None:
        setup_cmds += extra_setup_cmds
    setup_script = log_lib.make_task_bash_script('\n'.join(setup_cmds))

    worker_runners = command_runner.SSHCommandRunner.make_runner_list(
        worker_ips, **ssh_credentials)

    # Uploads setup script to the worker node
    with tempfile.NamedTemporaryFile('w', prefix='sky_setup_') as f:
        f.write(setup_script)
        f.flush()
        setup_sh_path = f.name
        setup_file = os.path.basename(setup_sh_path)
        file_mounts[f'/tmp/{setup_file}'] = setup_sh_path

        # Ray Autoscaler Bug: Filemounting + Ray Setup
        # does not happen on workers.
        def _setup_local_worker(runner: command_runner.SSHCommandRunner):
            for dst, src in file_mounts.items():
                mkdir_dst = f'mkdir -p {os.path.dirname(dst)}'
                run_command_and_handle_ssh_failure(
                    runner,
                    mkdir_dst,
                    failure_message=f'Failed to run {mkdir_dst} on remote.')
                if os.path.isdir(src):
                    src = os.path.join(src, '')
                runner.rsync(source=src, target=dst, up=True, stream_logs=False)

            setup_cmd = f'/bin/bash -i /tmp/{setup_file} 2>&1'
            rc, stdout, _ = runner.run(setup_cmd,
                                       stream_logs=False,
                                       require_outputs=True)
            subprocess_utils.handle_returncode(
                rc,
                setup_cmd,
                'Failed to setup Ray autoscaler commands on remote.',
                stderr=stdout)

        subprocess_utils.run_in_parallel(_setup_local_worker, worker_runners)


def check_network_connection():
    # Tolerate 3 retries as it is observed that connections can fail.
    adapter = adapters.HTTPAdapter(max_retries=retry_lib.Retry(total=3))
    http = requests.Session()
    http.mount('https://', adapter)
    http.mount('http://', adapter)
    for i, ip in enumerate(_TEST_IP_LIST):
        try:
            http.head(ip, timeout=3)
            return
        except (requests.Timeout, requests.exceptions.ConnectionError) as e:
            if i == len(_TEST_IP_LIST) - 1:
                raise exceptions.NetworkError('Could not refresh the cluster. '
                                              'Network seems down.') from e


def _process_cli_query(
    cloud: str,
    cluster: str,
    query_cmd: str,
    deliminator: str,
    status_map: Mapping[str, Optional[global_user_state.ClusterStatus]],
    max_retries: int = 3,
) -> List[global_user_state.ClusterStatus]:
    """Run the cloud CLI query and returns cluster status.

    Args:
        cloud: The cloud provider name.
        cluster: The cluster name.
        query_cmd: The cloud CLI query command.
        deliminator: The deliminator separating the status in the output
            of the query command.
        status_map: A map from the CLI status string to the corresponding
            global_user_state.ClusterStatus.
        max_retries: Maximum number of retries before giving up. For AWS only.

    Returns:
        A list of global_user_state.ClusterStatus of all existing nodes in the
        cluster. The list can be empty if none of the nodes in the clusters are
        found, i.e. the nodes are all terminated.
    """
    returncode, stdout, stderr = log_lib.run_with_log(query_cmd,
                                                      '/dev/null',
                                                      require_outputs=True,
                                                      shell=True)
    logger.debug(f'{query_cmd} returned {returncode}.\n'
                 '**** STDOUT ****\n'
                 f'{stdout}\n'
                 '**** STDERR ****\n'
                 f'{stderr}')

    # Cloud-specific error handling.
    if (cloud == str(clouds.Azure()) and returncode == 2 and
            'argument --ids: expected at least one argument' in stderr):
        # Azure CLI has a returncode 2 when the cluster is not found, as
        # --ids <empty> is passed to the query command. In that case, the
        # cluster should be considered as DOWN.
        return []
    if (cloud == str(clouds.AWS()) and returncode != 0 and
            'Unable to locate credentials. You can configure credentials by '
            'running "aws configure"' in stdout + stderr):
        # AWS: has run into this rare error with spot controller (which has an
        # assumed IAM role and is working fine most of the time).
        #
        # We do not know the root cause. For now, the hypothesis is instance
        # metadata service is temporarily unavailable. So, we retry the query.
        if max_retries > 0:
            logger.info('Encountered AWS "Unable to locate credentials" '
                        'error. Retrying.')
            time.sleep(random.uniform(0, 1) * 2)
            return _process_cli_query(cloud, cluster, query_cmd, deliminator,
                                      status_map, max_retries - 1)

    if returncode != 0:
        with ux_utils.print_exception_no_traceback():
            raise exceptions.ClusterStatusFetchingError(
                f'Failed to query {cloud} cluster {cluster!r} status: '
                f'{stdout + stderr}')

    cluster_status = stdout.strip()
    if cluster_status == '':
        return []

    statuses = []
    for s in cluster_status.split(deliminator):
        node_status = status_map[s]
        if node_status is not None:
            statuses.append(node_status)
    return statuses


def _query_status_aws(
    cluster: str,
    ray_config: Dict[str, Any],
) -> List[global_user_state.ClusterStatus]:
    status_map = {
        'pending': global_user_state.ClusterStatus.INIT,
        'running': global_user_state.ClusterStatus.UP,
        # TODO(zhwu): stopping and shutting-down could occasionally fail
        # due to internal errors of AWS. We should cover that case.
        'stopping': global_user_state.ClusterStatus.STOPPED,
        'stopped': global_user_state.ClusterStatus.STOPPED,
        'shutting-down': None,
        'terminated': None,
    }
    region = ray_config['provider']['region']
    query_cmd = ('aws ec2 describe-instances --filters '
                 f'Name=tag:ray-cluster-name,Values={cluster} '
                 f'--region {region} '
                 '--query "Reservations[].Instances[].State.Name" '
                 '--output text')
    return _process_cli_query('AWS', cluster, query_cmd, '\t', status_map)


def _query_status_gcp(
    cluster: str,
    ray_config: Dict[str, Any],
) -> List[global_user_state.ClusterStatus]:
    # Note: we use ":" for filtering labels for gcloud, as the latest gcloud (v393.0)
    # fails to filter labels with "=".
    # Reference: https://cloud.google.com/sdk/gcloud/reference/topic/filters

    use_tpu_vm = ray_config['provider'].get('_has_tpus', False)
    zone = ray_config['provider'].get('availability_zone', '')
    if use_tpu_vm:
        # TPU VM's state definition is different from compute VM
        # https://cloud.google.com/tpu/docs/reference/rest/v2alpha1/projects.locations.nodes#State # pylint: disable=line-too-long
        status_map = {
            'CREATING': global_user_state.ClusterStatus.INIT,
            'STARTING': global_user_state.ClusterStatus.INIT,
            'RESTARTING': global_user_state.ClusterStatus.INIT,
            'READY': global_user_state.ClusterStatus.UP,
            'REPAIRING': global_user_state.ClusterStatus.INIT,
            # 'STOPPED' in GCP TPU VM means stopped, with disk preserved.
            'STOPPING': global_user_state.ClusterStatus.STOPPED,
            'STOPPED': global_user_state.ClusterStatus.STOPPED,
            'DELETING': None,
            'PREEMPTED': None,
        }
        tpu_utils.check_gcp_cli_include_tpu_vm()
        query_cmd = ('gcloud compute tpus tpu-vm list '
                     f'--zone {zone} '
                     f'--filter="(labels.ray-cluster-name={cluster})" '
                     '--format="value(state)"')
    else:
        # Ref: https://cloud.google.com/compute/docs/instances/instance-life-cycle
        status_map = {
            'PROVISIONING': global_user_state.ClusterStatus.INIT,
            'STAGING': global_user_state.ClusterStatus.INIT,
            'RUNNING': global_user_state.ClusterStatus.UP,
            'REPAIRING': global_user_state.ClusterStatus.INIT,
            # 'TERMINATED' in GCP means stopped, with disk preserved.
            'STOPPING': global_user_state.ClusterStatus.STOPPED,
            'TERMINATED': global_user_state.ClusterStatus.STOPPED,
            # 'SUSPENDED' in GCP means stopped, with disk and OS memory
            # preserved.
            'SUSPENDING': global_user_state.ClusterStatus.STOPPED,
            'SUSPENDED': global_user_state.ClusterStatus.STOPPED,
        }
        # TODO(zhwu): The status of the TPU attached to the cluster should also
        # be checked, since TPUs are not part of the VMs.
        query_cmd = ('gcloud compute instances list '
                     f'--filter="(labels.ray-cluster-name={cluster})" '
                     '--format="value(status)"')
    status_list = _process_cli_query('GCP', cluster, query_cmd, '\n',
                                     status_map)

    # GCP does not clean up preempted TPU VMs. We remove it ourselves.
    # TODO(wei-lin): handle multi-node cases.
    if use_tpu_vm and len(status_list) == 0:
        logger.debug(f'Terminating preempted TPU VM cluster {cluster}')
        backend = backends.CloudVmRayBackend()
        handle = global_user_state.get_handle_from_cluster_name(cluster)
        assert isinstance(handle,
                          backends.CloudVmRayResourceHandle), (cluster, handle)
        # Do not use refresh cluster status during teardown, as that will
        # cause inifinite recursion by calling cluster status refresh
        # again.
        # The caller of this function, `_update_cluster_status_no_lock() ->
        # _get_cluster_status_via_cloud_cli()`, will do the post teardown
        # cleanup, which will remove the cluster entry from the status table
        # & the ssh config file.
        backend.teardown_no_lock(handle,
                                 terminate=True,
                                 purge=False,
                                 post_teardown_cleanup=False,
                                 refresh_cluster_status=False)
    return status_list


def _query_status_azure(
    cluster: str,
    ray_config: Dict[str, Any],
) -> List[global_user_state.ClusterStatus]:
    del ray_config  # Unused.
    status_map = {
        'VM starting': global_user_state.ClusterStatus.INIT,
        'VM running': global_user_state.ClusterStatus.UP,
        # 'VM stopped' in Azure means Stopped (Allocated), which still bills
        # for the VM.
        'VM stopping': global_user_state.ClusterStatus.INIT,
        'VM stopped': global_user_state.ClusterStatus.INIT,
        # 'VM deallocated' in Azure means Stopped (Deallocated), which does not
        # bill for the VM.
        'VM deallocating': global_user_state.ClusterStatus.STOPPED,
        'VM deallocated': global_user_state.ClusterStatus.STOPPED,
    }
    query_cmd = ('az vm show -d --ids $(az vm list --query '
                 f'"[?tags.\\"ray-cluster-name\\" == \'{cluster}\'].id" '
                 '-o tsv) --query "powerState" -o tsv')
    # NOTE: Azure cli should be handled carefully. The query command above
    # takes about 1 second to run.
    # An alternative is the following command, but it will take more than
    # 20 seconds to run.
    # query_cmd = (
    #     f'az vm list --show-details --query "['
    #     f'?tags.\\"ray-cluster-name\\" == \'{handle.cluster_name}\' '
    #     '&& tags.\\"ray-node-type\\" == \'head\'].powerState" -o tsv'
    # )
    return _process_cli_query('Azure', cluster, query_cmd, '\t', status_map)


def _query_status_ibm(
    cluster: str,
    ray_config: Dict[str, Any],
) -> List[global_user_state.ClusterStatus]:
    """
    returns a list of Statuses for each of the cluster's nodes.
    this function gets called when running `sky status` with -r flag and the cluster's head node is either stopped or down.
    """

    status_map: Dict[str, Any] = {
        'pending': global_user_state.ClusterStatus.INIT,
        'starting': global_user_state.ClusterStatus.INIT,
        'restarting': global_user_state.ClusterStatus.INIT,
        'running': global_user_state.ClusterStatus.UP,
        'stopping': global_user_state.ClusterStatus.STOPPED,
        'stopped': global_user_state.ClusterStatus.STOPPED,
        'deleting': None,
        'failed': global_user_state.ClusterStatus.INIT,
        'cluster_deleted': []
    }

    client = ibm.client(region=ray_config['provider']['region'])
    search_client = ibm.search_client()
    # pylint: disable=E1136
    vpcs_filtered_by_tags_and_region = search_client.search(
        query=
        f'type:vpc AND tags:{cluster} AND region:{ray_config["provider"]["region"]}',
        fields=['tags', 'region', 'type'],
        limit=1000).get_result()['items']
    if not vpcs_filtered_by_tags_and_region:
        # a vpc could have been removed unkownlingly to skypilot, such as
        # via `sky autostop --down`, or simply manually (e.g. via console).
        logger.warning('No vpc exists in '
                       f'{ray_config["provider"]["region"]} '
                       f'with tag: {cluster}')
        return status_map['cluster_deleted']
    vpc_id = vpcs_filtered_by_tags_and_region[0]['crn'].rsplit(':', 1)[-1]
    instances = client.list_instances(vpc_id=vpc_id).get_result()['instances']

    return [status_map[instance['status']] for instance in instances]


def _query_status_lambda(
        cluster: str,
        ray_config: Dict[str, Any],  # pylint: disable=unused-argument
) -> List[global_user_state.ClusterStatus]:
    status_map = {
        'booting': global_user_state.ClusterStatus.INIT,
        'active': global_user_state.ClusterStatus.UP,
        'unhealthy': global_user_state.ClusterStatus.INIT,
        'terminated': None,
    }
    # TODO(ewzeng): filter by hash_filter_string to be safe
    status_list = []
    vms = lambda_utils.LambdaCloudClient().list_instances()
    possible_names = [f'{cluster}-head', f'{cluster}-worker']
    for node in vms:
        if node.get('name') in possible_names:
            node_status = status_map[node['status']]
            if node_status is not None:
                status_list.append(node_status)
    return status_list


def _query_status_scp(
    cluster: str,
    ray_config: Dict[str, Any],
) -> List[global_user_state.ClusterStatus]:
    del ray_config  # Unused.
    status_map = {
        'CREATING': global_user_state.ClusterStatus.INIT,
        'EDITING': global_user_state.ClusterStatus.INIT,
        'RUNNING': global_user_state.ClusterStatus.UP,
        'STARTING': global_user_state.ClusterStatus.INIT,
        'RESTARTING': global_user_state.ClusterStatus.INIT,
        'STOPPING': global_user_state.ClusterStatus.STOPPED,
        'STOPPED': global_user_state.ClusterStatus.STOPPED,
        'TERMINATING': None,
        'TERMINATED': None,
    }
    status_list = []
    vms = scp_utils.SCPClient().list_instances()
    for node in vms:
        if node['virtualServerName'] == cluster:
            node_status = status_map[node['virtualServerState']]
            if node_status is not None:
                status_list.append(node_status)
    return status_list


#Apr, 2023 by Hysun(hysun.he@oracle.com): Added support for OCI
def _query_status_oci(
        cluster: str,
        ray_config: Dict[str, Any],  # pylint: disable=unused-argument
) -> List[global_user_state.ClusterStatus]:
    region = ray_config['provider']['region']

    # Check the lifecycleState definition from the page
    # https://docs.oracle.com/en-us/iaas/api/#/en/iaas/latest/Instance/
    status_map = {
        'PROVISIONING': global_user_state.ClusterStatus.INIT,
        'STARTING': global_user_state.ClusterStatus.INIT,
        'RUNNING': global_user_state.ClusterStatus.UP,
        'STOPPING': global_user_state.ClusterStatus.STOPPED,
        'STOPPED': global_user_state.ClusterStatus.STOPPED,
        'TERMINATED': None,
        'TERMINATING': None,
    }

    # pylint: disable=import-outside-toplevel
    from sky.skylet.providers.oci.query_helper import oci_query_helper
    from ray.autoscaler.tags import (
        TAG_RAY_CLUSTER_NAME,)

    status_list = []
    vms = oci_query_helper.query_instances_by_tags(
        tag_filters={TAG_RAY_CLUSTER_NAME: cluster}, region=region)
    for node in vms:
        vm_status = node.lifecycle_state
        if vm_status in status_map:
            sky_status = status_map[vm_status]
            if sky_status is not None:
                status_list.append(sky_status)

    return status_list


def _query_status_kubernetes(
        cluster: str,
        ray_config: Dict[str, Any],  # pylint: disable=unused-argument
) -> List[global_user_state.ClusterStatus]:
    raise NotImplementedError

_QUERY_STATUS_FUNCS = {
    'AWS': _query_status_aws,
    'GCP': _query_status_gcp,
    'Azure': _query_status_azure,
    'Lambda': _query_status_lambda,
<<<<<<< HEAD
    'Kubernetes': _query_status_kubernetes,
=======
    'IBM': _query_status_ibm,
    'SCP': _query_status_scp,
    'OCI': _query_status_oci,
>>>>>>> aa5f3629
}


def check_owner_identity(cluster_name: str) -> None:
    """Check if current user is the same as the user who created the cluster.

    Raises:
        exceptions.ClusterOwnerIdentityMismatchError: if the current user is
          not the same as the user who created the cluster.
        exceptions.CloudUserIdentityError: if we fail to get the current user
          identity.
    """
    if env_options.Options.SKIP_CLOUD_IDENTITY_CHECK.get():
        return
    record = global_user_state.get_cluster_from_name(cluster_name)
    if record is None:
        return
    handle = record['handle']
    if not isinstance(handle, backends.CloudVmRayResourceHandle):
        return

    cloud = handle.launched_resources.cloud
    current_user_identity = cloud.get_current_user_identity()
    owner_identity = record['owner']
    if current_user_identity is None:
        # Skip the check if the cloud does not support user identity.
        return
    # The user identity can be None, if the cluster is created by an older
    # version of SkyPilot. In that case, we set the user identity to the
    # current one.
    # NOTE: a user who upgrades SkyPilot and switches to a new cloud identity
    # immediately without `sky status --refresh` first, will cause a leakage
    # of the existing cluster. We deem this an acceptable tradeoff mainly
    # because multi-identity is not common (at least at the moment).
    if owner_identity is None:
        global_user_state.set_owner_identity_for_cluster(
            cluster_name, current_user_identity)
    else:
        assert isinstance(owner_identity, list)
        # It is OK if the owner identity is shorter, which will happen when
        # the cluster is launched before #1808. In that case, we only check
        # the same length (zip will stop at the shorter one).
        for i, (owner,
                current) in enumerate(zip(owner_identity,
                                          current_user_identity)):
            if owner == current:
                if i != 0:
                    logger.warning(
                        f'The cluster was owned by {owner_identity}, but '
                        f'a new identity {current_user_identity} is activated. We still '
                        'allow the operation as the two identities are likely to have '
                        'the same access to the cluster. Please be aware that this can '
                        'cause unexpected cluster leakage if the two identities are not '
                        'actually equivalent (e.g., belong to the same person).'
                    )
                if i != 0 or len(owner_identity) != len(current_user_identity):
                    # We update the owner of a cluster, when:
                    # 1. The strictest identty (i.e. the first one) does not
                    # match, but the latter ones match.
                    # 2. The length of the two identities are different, which
                    # will only happen when the cluster is launched before #1808.
                    # Update the user identity to avoid showing the warning above
                    # again.
                    global_user_state.set_owner_identity_for_cluster(
                        cluster_name, current_user_identity)
                return  # The user identity matches.
        with ux_utils.print_exception_no_traceback():
            raise exceptions.ClusterOwnerIdentityMismatchError(
                f'{cluster_name!r} ({cloud}) is owned by account '
                f'{owner_identity!r}, but the activated account '
                f'is {current_user_identity!r}.')


def _get_cluster_status_via_cloud_cli(
    handle: 'cloud_vm_ray_backend.CloudVmRayResourceHandle'
) -> List[global_user_state.ClusterStatus]:
    """Returns the status of the cluster."""
    resources: sky.Resources = handle.launched_resources
    cloud = resources.cloud
    ray_config = common_utils.read_yaml(handle.cluster_yaml)
    return _QUERY_STATUS_FUNCS[str(cloud)](handle.cluster_name, ray_config)


def _update_cluster_status_no_lock(
        cluster_name: str) -> Optional[Dict[str, Any]]:
    record = global_user_state.get_cluster_from_name(cluster_name)
    if record is None:
        return None
    handle = record['handle']
    if not isinstance(handle, backends.CloudVmRayResourceHandle):
        return record

    cluster_name = handle.cluster_name
    use_spot = handle.launched_resources.use_spot
    ray_cluster_up = False
    try:
        # TODO(zhwu): This function cannot distinguish transient network error
        # in ray's get IPs vs. ray runtime failing.
        external_ips = handle.external_ips(use_cached_ips=False)
        # This happens to a stopped TPU VM as we use gcloud to query the IP.
        if external_ips is None or len(external_ips) == 0:
            raise exceptions.FetchIPError(
                reason=exceptions.FetchIPError.Reason.HEAD)
        # Check if ray cluster status is healthy.
        ssh_credentials = ssh_credential_from_yaml(handle.cluster_yaml)
        runner = command_runner.SSHCommandRunner(external_ips[0],
                                                 **ssh_credentials)
        rc, output, _ = runner.run(RAY_STATUS_WITH_SKY_RAY_PORT_COMMAND,
                                   stream_logs=False,
                                   require_outputs=True,
                                   separate_stderr=True)
        if rc:
            raise exceptions.FetchIPError(
                reason=exceptions.FetchIPError.Reason.HEAD)

        ready_head, ready_workers = _count_healthy_nodes_from_ray(output)

        if ready_head + ready_workers == handle.launched_nodes:
            ray_cluster_up = True

        # For non-spot clusters:
        # If ray status shows all nodes are healthy, it is safe to set
        # the status to UP as starting ray is the final step of sky launch.
        # For spot clusters, the above can be unsafe because the Ray cluster
        # may remain healthy for a while before the cloud completely
        # preempts the VMs.
        # Additionally, we query the VM state from the cloud provider.
        if ray_cluster_up and not use_spot:
            record['status'] = global_user_state.ClusterStatus.UP
            global_user_state.add_or_update_cluster(cluster_name,
                                                    handle,
                                                    requested_resources=None,
                                                    ready=True,
                                                    is_launch=False)
            return record
    except exceptions.FetchIPError:
        logger.debug('Refreshing status: Failed to get IPs from cluster '
                     f'{cluster_name!r}, trying to fetch from provider.')
    # For all code below, we query cluster status by cloud CLI for two cases:
    # 1) ray fails to get IPs for the cluster.
    # 2) the cluster is a spot cluster.
    node_statuses = _get_cluster_status_via_cloud_cli(handle)

    all_nodes_up = (all(status == global_user_state.ClusterStatus.UP
                        for status in node_statuses) and
                    len(node_statuses) == handle.launched_nodes)
    if ray_cluster_up and all_nodes_up:
        record['status'] = global_user_state.ClusterStatus.UP
        global_user_state.add_or_update_cluster(cluster_name,
                                                handle,
                                                requested_resources=None,
                                                ready=True,
                                                is_launch=False)
        return record

    if len(node_statuses) > handle.launched_nodes:
        # Unexpected: in the queried region more than 1 cluster with the same
        # constructed name tag returned. This will typically not happen unless
        # users manually create a cluster with that constructed name or there
        # was a resource leak caused by different launch hash before #1671
        # was merged.
        #
        # (Technically speaking, even if returned num nodes <= num
        # handle.launched_nodes), not including the launch hash could mean the
        # returned nodes contain some nodes that do not belong to the logical
        # skypilot cluster. Doesn't seem to be a good way to handle this for
        # now?)
        #
        # We have not experienced the above; adding as a safeguard.
        #
        # Since we failed to refresh, raise the status fetching error.
        with ux_utils.print_exception_no_traceback():
            raise exceptions.ClusterStatusFetchingError(
                f'Found {len(node_statuses)} node(s) with the same cluster name tag in the '
                f'cloud provider for cluster {cluster_name!r}, which should have '
                f'{handle.launched_nodes} nodes. This normally should not happen. '
                f'{colorama.Fore.RED}Please check the cloud console and fix any possible '
                'resources leakage (e.g., if there are any stopped nodes and they do not '
                f'have data or are unhealthy, terminate them).{colorama.Style.RESET_ALL}'
            )
    assert len(node_statuses) <= handle.launched_nodes

    # If the node_statuses is empty, all the nodes are terminated. We can
    # safely set the cluster status to TERMINATED. This handles the edge case
    # where the cluster is terminated by the user manually through the UI.
    to_terminate = not node_statuses

    # A cluster is considered "abnormal", if not all nodes are TERMINATED or
    # not all nodes are STOPPED. We check that with the following logic:
    #   * Not all nodes are terminated and there's at least one node
    #     terminated; or
    #   * Any of the non-TERMINATED nodes is in a non-STOPPED status.
    #
    # This includes these special cases:
    #   * All stopped are considered normal and will be cleaned up at the end
    #     of the function.
    #   * Some of the nodes UP should be considered abnormal, because the ray
    #     cluster is probably down.
    #   * The cluster is partially terminated or stopped should be considered
    #     abnormal.
    #
    # An abnormal cluster will transition to INIT and have any autostop setting
    # reset (unless it's autostopping/autodowning.).
    is_abnormal = ((0 < len(node_statuses) < handle.launched_nodes) or
                   any(status != global_user_state.ClusterStatus.STOPPED
                       for status in node_statuses))
    if is_abnormal:
        backend = get_backend_from_handle(handle)
        if isinstance(backend,
                      backends.CloudVmRayBackend) and record['autostop'] >= 0:
            if not backend.is_definitely_autostopping(handle,
                                                      stream_logs=False):
                # Reset the autostopping as the cluster is abnormal, and may
                # not correctly autostop. Resetting the autostop will let
                # the user know that the autostop may not happen to avoid
                # leakages from the assumption that the cluster will autostop.
                try:
                    backend.set_autostop(handle, -1, stream_logs=False)
                except (Exception, SystemExit) as e:  # pylint: disable=broad-except
                    logger.debug(f'Failed to reset autostop. Due to '
                                 f'{common_utils.format_exception(e)}')
                global_user_state.set_cluster_autostop_value(
                    handle.cluster_name, -1, to_down=False)
            else:
                ux_utils.console_newline()
                operation_str = 'autodowning' if record[
                    'to_down'] else 'autostopping'
                logger.info(
                    f'Cluster {cluster_name!r} is {operation_str}. Setting to '
                    'INIT status; try refresh again in a while.')

        # If the user starts part of a STOPPED cluster, we still need a status
        # to represent the abnormal status. For spot cluster, it can also
        # represent that the cluster is partially preempted.
        # TODO(zhwu): the definition of INIT should be audited/changed.
        # Adding a new status UNHEALTHY for abnormal status can be a choice.
        global_user_state.add_or_update_cluster(cluster_name,
                                                handle,
                                                requested_resources=None,
                                                ready=False,
                                                is_launch=False)
        return global_user_state.get_cluster_from_name(cluster_name)
    # Now is_abnormal is False: either node_statuses is empty or all nodes are
    # STOPPED.
    backend = backends.CloudVmRayBackend()
    backend.post_teardown_cleanup(handle, terminate=to_terminate, purge=False)
    return global_user_state.get_cluster_from_name(cluster_name)


def _update_cluster_status(
        cluster_name: str,
        acquire_per_cluster_status_lock: bool) -> Optional[Dict[str, Any]]:
    """Update the cluster status.

    The cluster status is updated by checking ray cluster and real status from
    cloud.

    The function will update the cached cluster status in the global state. For
    the design of the cluster status and transition, please refer to the
    sky/design_docs/cluster_status.md

    Args:
        cluster_name: The name of the cluster.
        acquire_per_cluster_status_lock: Whether to acquire the per-cluster lock
            before updating the status.
        need_owner_identity_check: Whether to check the owner identity before
            updating

    Returns:
        If the cluster is terminated or does not exist, return None. Otherwise
        returns the input record with status and handle potentially updated.

    Raises:
        exceptions.ClusterOwnerIdentityMismatchError: if the current user is
          not the same as the user who created the cluster.
        exceptions.CloudUserIdentityError: if we fail to get the current user
          identity.
        exceptions.ClusterStatusFetchingError: the cluster status cannot be
          fetched from the cloud provider or there are leaked nodes causing
          the node number larger than expected.
    """
    if not acquire_per_cluster_status_lock:
        return _update_cluster_status_no_lock(cluster_name)

    try:
        # TODO(mraheja): remove pylint disabling when filelock
        # version updated
        # pylint: disable=abstract-class-instantiated
        with filelock.FileLock(CLUSTER_STATUS_LOCK_PATH.format(cluster_name),
                               CLUSTER_STATUS_LOCK_TIMEOUT_SECONDS):
            return _update_cluster_status_no_lock(cluster_name)
    except filelock.Timeout:
        logger.debug('Refreshing status: Failed get the lock for cluster '
                     f'{cluster_name!r}. Using the cached status.')
        return global_user_state.get_cluster_from_name(cluster_name)


def _refresh_cluster_record(
        cluster_name: str,
        *,
        force_refresh: bool = False,
        acquire_per_cluster_status_lock: bool = True
) -> Optional[Dict[str, Any]]:
    """Refresh the cluster, and return the possibly updated record.

    This function will also check the owner identity of the cluster, and raise
    exceptions if the current user is not the same as the user who created the
    cluster.

    Args:
        cluster_name: The name of the cluster.
        force_refresh: if True, refresh the cluster status even if it may be
            skipped. Otherwise (the default), only refresh if the cluster:
                1. is a spot cluster, or
                2. is a non-spot cluster, is not STOPPED, and autostop is set.
        acquire_per_cluster_status_lock: Whether to acquire the per-cluster lock
            before updating the status.

    Returns:
        If the cluster is terminated or does not exist, return None.
        Otherwise returns the cluster record.

    Raises:
        exceptions.ClusterOwnerIdentityMismatchError: if the current user is
          not the same as the user who created the cluster.
        exceptions.CloudUserIdentityError: if we fail to get the current user
          identity.
        exceptions.ClusterStatusFetchingError: the cluster status cannot be
          fetched from the cloud provider or there are leaked nodes causing
          the node number larger than expected.
    """

    record = global_user_state.get_cluster_from_name(cluster_name)
    if record is None:
        return None
    check_owner_identity(cluster_name)

    handle = record['handle']
    if isinstance(handle, backends.CloudVmRayResourceHandle):
        use_spot = handle.launched_resources.use_spot
        has_autostop = (
            record['status'] != global_user_state.ClusterStatus.STOPPED and
            record['autostop'] >= 0)
        if force_refresh or has_autostop or use_spot:
            record = _update_cluster_status(
                cluster_name,
                acquire_per_cluster_status_lock=acquire_per_cluster_status_lock)
    return record


@timeline.event
def refresh_cluster_status_handle(
    cluster_name: str,
    *,
    force_refresh: bool = False,
    acquire_per_cluster_status_lock: bool = True,
) -> Tuple[Optional[global_user_state.ClusterStatus],
           Optional[backends.ResourceHandle]]:
    """Refresh the cluster, and return the possibly updated status and handle.

    This is a wrapper of refresh_cluster_record, which returns the status and
    handle of the cluster.
    Please refer to the docstring of refresh_cluster_record for the details.
    """
    record = _refresh_cluster_record(
        cluster_name,
        force_refresh=force_refresh,
        acquire_per_cluster_status_lock=acquire_per_cluster_status_lock)
    if record is None:
        return None, None
    return record['status'], record['handle']


@typing.overload
def check_cluster_available(
    cluster_name: str,
    *,
    operation: str,
    check_cloud_vm_ray_backend: Literal[True] = True,
) -> 'cloud_vm_ray_backend.CloudVmRayResourceHandle':
    ...


@typing.overload
def check_cluster_available(
    cluster_name: str,
    *,
    operation: str,
    check_cloud_vm_ray_backend: Literal[False],
) -> backends.ResourceHandle:
    ...


def check_cluster_available(
    cluster_name: str,
    *,
    operation: str,
    check_cloud_vm_ray_backend: bool = True,
) -> backends.ResourceHandle:
    """Check if the cluster is available.

    Raises:
        ValueError: if the cluster does not exist.
        exceptions.ClusterNotUpError: if the cluster is not UP.
        exceptions.NotSupportedError: if the cluster is not based on
          CloudVmRayBackend.
        exceptions.ClusterOwnerIdentityMismatchError: if the current user is
          not the same as the user who created the cluster.
        exceptions.CloudUserIdentityError: if we fail to get the current user
          identity.
    """
    try:
        cluster_status, handle = refresh_cluster_status_handle(cluster_name)
    except exceptions.ClusterStatusFetchingError as e:
        # Failed to refresh the cluster status is not fatal error as the callers
        # can still be done by only using ssh, but the ssh can hang if the
        # cluster is not up (e.g., autostopped).

        # We do not catch the exception for cloud identity checking for now, in
        # order to disable all operations on clusters created by another user
        # identity.  That will make the design simpler and easier to
        # understand, but it might be useful to allow the user to use
        # operations that only involve ssh (e.g., sky exec, sky logs, etc) even
        # if the user is not the owner of the cluster.
        ux_utils.console_newline()
        logger.warning(
            f'Failed to refresh the status for cluster {cluster_name!r}. It is '
            f'not fatal, but {operation} might hang if the cluster is not up.\n'
            f'Detailed reason: {e}')
        record = global_user_state.get_cluster_from_name(cluster_name)
        if record is None:
            cluster_status, handle = None, None
        else:
            cluster_status, handle = record['status'], record['handle']

    bright = colorama.Style.BRIGHT
    reset = colorama.Style.RESET_ALL
    if handle is None:
        with ux_utils.print_exception_no_traceback():
            raise ValueError(
                f'{colorama.Fore.YELLOW}Cluster {cluster_name!r} does not '
                f'exist.{reset}')
    backend = get_backend_from_handle(handle)
    if check_cloud_vm_ray_backend and not isinstance(
            backend, backends.CloudVmRayBackend):
        with ux_utils.print_exception_no_traceback():
            raise exceptions.NotSupportedError(
                f'{colorama.Fore.YELLOW}{operation.capitalize()}: skipped for '
                f'cluster {cluster_name!r}. It is only supported by backend: '
                f'{backends.CloudVmRayBackend.NAME}.'
                f'{reset}')
    if cluster_status != global_user_state.ClusterStatus.UP:
        if onprem_utils.check_if_local_cloud(cluster_name):
            raise exceptions.ClusterNotUpError(
                constants.UNINITIALIZED_ONPREM_CLUSTER_MESSAGE.format(
                    cluster_name),
                cluster_status=cluster_status,
                handle=handle)
        with ux_utils.print_exception_no_traceback():
            hint_for_init = ''
            if cluster_status == global_user_state.ClusterStatus.INIT:
                hint_for_init = (
                    f'{reset} Wait for a launch to finish, or use this command '
                    f'to try to transition the cluster to UP: {bright}sky '
                    f'start {cluster_name}{reset}')
            raise exceptions.ClusterNotUpError(
                f'{colorama.Fore.YELLOW}{operation.capitalize()}: skipped for '
                f'cluster {cluster_name!r} (status: {cluster_status.value}). '
                'It is only allowed for '
                f'{global_user_state.ClusterStatus.UP.value} clusters.'
                f'{hint_for_init}'
                f'{reset}',
                cluster_status=cluster_status,
                handle=handle)

    if handle.head_ip is None:
        with ux_utils.print_exception_no_traceback():
            raise exceptions.ClusterNotUpError(
                f'Cluster {cluster_name!r} has been stopped or not properly '
                'set up. Please re-launch it with `sky start`.',
                cluster_status=cluster_status,
                handle=handle)
    return handle


class CloudFilter(enum.Enum):
    # Filter for all types of clouds.
    ALL = 'all'
    # Filter for Sky's main clouds (aws, gcp, azure, docker).
    CLOUDS_AND_DOCKER = 'clouds-and-docker'
    # Filter for only local clouds.
    LOCAL = 'local'


def get_clusters(
    include_reserved: bool,
    refresh: bool,
    cloud_filter: CloudFilter = CloudFilter.CLOUDS_AND_DOCKER,
    cluster_names: Optional[Union[str, List[str]]] = None,
) -> List[Dict[str, Any]]:
    """Returns a list of cached or optionally refreshed cluster records.

    Combs through the database (in ~/.sky/state.db) to get a list of records
    corresponding to launched clusters (filtered by `cluster_names` if it is
    specified). The refresh flag can be used to force a refresh of the status
    of the clusters.

    Args:
        include_reserved: Whether to include reserved clusters, e.g. spot
            controller.
        refresh: Whether to refresh the status of the clusters. (Refreshing will
            set the status to STOPPED if the cluster cannot be pinged.)
        cloud_filter: Sets which clouds to filer through from the global user
            state. Supports three values, 'all' for all clouds, 'public' for
            public clouds only, and 'local' for only local clouds.
        cluster_names: If provided, only return records for the given cluster
            names.

    Returns:
        A list of cluster records. If the cluster does not exist or has been
        terminated, the record will be omitted from the returned list.
    """
    records = global_user_state.get_clusters()

    if not include_reserved:
        records = [
            record for record in records
            if record['name'] not in SKY_RESERVED_CLUSTER_NAMES
        ]

    yellow = colorama.Fore.YELLOW
    bright = colorama.Style.BRIGHT
    reset = colorama.Style.RESET_ALL

    if cluster_names is not None:
        if isinstance(cluster_names, str):
            cluster_names = [cluster_names]
        new_records = []
        not_exist_cluster_names = []
        for cluster_name in cluster_names:
            for record in records:
                if record['name'] == cluster_name:
                    new_records.append(record)
                    break
            else:
                not_exist_cluster_names.append(cluster_name)
        if not_exist_cluster_names:
            clusters_str = ', '.join(not_exist_cluster_names)
            logger.info(f'Cluster(s) not found: {bright}{clusters_str}{reset}.')
        records = new_records

    def _is_local_cluster(record):
        handle = record['handle']
        if isinstance(handle, backends.LocalDockerResourceHandle):
            return False
        cluster_resources = handle.launched_resources
        return isinstance(cluster_resources.cloud, clouds.Local)

    if cloud_filter == CloudFilter.LOCAL:
        records = [record for record in records if _is_local_cluster(record)]
    elif cloud_filter == CloudFilter.CLOUDS_AND_DOCKER:
        records = [
            record for record in records if not _is_local_cluster(record)
        ]
    elif cloud_filter not in CloudFilter:
        raise ValueError(f'{cloud_filter} is not part of CloudFilter.')

    if not refresh:
        return records

    plural = 's' if len(records) > 1 else ''
    progress = rich_progress.Progress(transient=True,
                                      redirect_stdout=False,
                                      redirect_stderr=False)
    task = progress.add_task(
        f'[bold cyan]Refreshing status for {len(records)} cluster{plural}[/]',
        total=len(records))

    def _refresh_cluster(cluster_name):
        try:
            record = _refresh_cluster_record(
                cluster_name,
                force_refresh=True,
                acquire_per_cluster_status_lock=True)
        except (exceptions.ClusterStatusFetchingError,
                exceptions.CloudUserIdentityError,
                exceptions.ClusterOwnerIdentityMismatchError) as e:
            # Do not fail the entire refresh process. The caller will
            # handle the 'UNKNOWN' status, and collect the errors into
            # a table.
            record = {'status': 'UNKNOWN', 'error': e}
        progress.update(task, advance=1)
        return record

    cluster_names = [record['name'] for record in records]
    with progress:
        updated_records = subprocess_utils.run_in_parallel(
            _refresh_cluster, cluster_names)

    # Show information for removed clusters.
    kept_records = []
    autodown_clusters, remaining_clusters, failed_clusters = [], [], []
    for i, record in enumerate(records):
        if updated_records[i] is None:
            if record['to_down']:
                autodown_clusters.append(cluster_names[i])
            else:
                remaining_clusters.append(cluster_names[i])
        elif updated_records[i]['status'] == 'UNKNOWN':
            failed_clusters.append(
                (cluster_names[i], updated_records[i]['error']))
            # Keep the original record if the status is unknown,
            # so that the user can still see the cluster.
            kept_records.append(record)
        else:
            kept_records.append(updated_records[i])

    if autodown_clusters:
        plural = 's' if len(autodown_clusters) > 1 else ''
        cluster_str = ', '.join(autodown_clusters)
        logger.info(f'Autodowned cluster{plural}: '
                    f'{bright}{cluster_str}{reset}')
    if remaining_clusters:
        plural = 's' if len(remaining_clusters) > 1 else ''
        cluster_str = ', '.join(name for name in remaining_clusters)
        logger.warning(f'{yellow}Cluster{plural} terminated on '
                       f'the cloud: {reset}{bright}{cluster_str}{reset}')

    if failed_clusters:
        plural = 's' if len(failed_clusters) > 1 else ''
        logger.warning(f'{yellow}Failed to refresh status for '
                       f'{len(failed_clusters)} cluster{plural}:{reset}')
        for cluster_name, e in failed_clusters:
            logger.warning(f'  {bright}{cluster_name}{reset}: {e}')
    return kept_records


@typing.overload
def get_backend_from_handle(
    handle: 'cloud_vm_ray_backend.CloudVmRayResourceHandle'
) -> 'cloud_vm_ray_backend.CloudVmRayBackend':
    ...


@typing.overload
def get_backend_from_handle(
    handle: 'local_docker_backend.LocalDockerResourceHandle'
) -> 'local_docker_backend.LocalDockerBackend':
    ...


@typing.overload
def get_backend_from_handle(
        handle: backends.ResourceHandle) -> backends.Backend:
    ...


def get_backend_from_handle(
        handle: backends.ResourceHandle) -> backends.Backend:
    """Gets a Backend object corresponding to a handle.

    Inspects handle type to infer the backend used for the resource.
    """
    backend: backends.Backend
    if isinstance(handle, backends.CloudVmRayResourceHandle):
        backend = backends.CloudVmRayBackend()
    elif isinstance(handle, backends.LocalDockerResourceHandle):
        backend = backends.LocalDockerBackend()
    else:
        raise NotImplementedError(
            f'Handle type {type(handle)} is not supported yet.')
    return backend


def get_task_demands_dict(task: 'task_lib.Task') -> Optional[Dict[str, float]]:
    """Returns the accelerator dict of the task"""
    # TODO: CPU and other memory resources are not supported yet.
    accelerator_dict = None
    if task.best_resources is not None:
        resources = task.best_resources
    else:
        # Task may (e.g., sky launch) or may not (e.g., sky exec) have undergone
        # sky.optimize(), so best_resources may be None.
        assert len(task.resources) == 1, task.resources
        resources = list(task.resources)[0]
    if resources is not None:
        accelerator_dict = resources.accelerators
    return accelerator_dict


def get_task_resources_str(task: 'task_lib.Task') -> str:
    resources_dict = get_task_demands_dict(task)
    if resources_dict is None:
        resources_str = f'CPU:{DEFAULT_TASK_CPU_DEMAND}'
    else:
        resources_str = ', '.join(f'{k}:{v}' for k, v in resources_dict.items())
    resources_str = f'{task.num_nodes}x [{resources_str}]'
    return resources_str


def check_cluster_name_not_reserved(
        cluster_name: Optional[str],
        operation_str: Optional[str] = None) -> None:
    """Errors out if the cluster is a reserved cluster (spot controller).

    Raises:
      sky.exceptions.NotSupportedError: if the cluster name is reserved, raise
        with an error message explaining 'operation_str' is not allowed.

    Returns:
      None, if the cluster name is not reserved.
    """
    if cluster_name in SKY_RESERVED_CLUSTER_NAMES:
        msg = (f'Cluster {cluster_name!r} is reserved for the '
               f'{SKY_RESERVED_CLUSTER_NAMES[cluster_name].lower()}.')
        if operation_str is not None:
            msg += f' {operation_str} is not allowed.'
        with ux_utils.print_exception_no_traceback():
            raise exceptions.NotSupportedError(msg)


# Handle ctrl-c
def interrupt_handler(signum, frame):
    del signum, frame
    subprocess_utils.kill_children_processes()
    # Avoid using logger here, as it will print the stack trace for broken
    # pipe, when the output is piped to another program.
    print(f'{colorama.Style.DIM}Tip: The job will keep '
          f'running after Ctrl-C.{colorama.Style.RESET_ALL}')
    with ux_utils.print_exception_no_traceback():
        raise KeyboardInterrupt(exceptions.KEYBOARD_INTERRUPT_CODE)


# Handle ctrl-z
def stop_handler(signum, frame):
    del signum, frame
    subprocess_utils.kill_children_processes()
    # Avoid using logger here, as it will print the stack trace for broken
    # pipe, when the output is piped to another program.
    print(f'{colorama.Style.DIM}Tip: The job will keep '
          f'running after Ctrl-Z.{colorama.Style.RESET_ALL}')
    with ux_utils.print_exception_no_traceback():
        raise KeyboardInterrupt(exceptions.SIGTSTP_CODE)


def validate_schema(obj, schema, err_msg_prefix=''):
    """Validates an object against a JSON schema.

    Raises:
        ValueError: if the object does not match the schema.
    """
    err_msg = None
    try:
        validator.SchemaValidator(schema).validate(obj)
    except jsonschema.ValidationError as e:
        if e.validator == 'additionalProperties':
            err_msg = err_msg_prefix + 'The following fields are invalid:'
            known_fields = set(e.schema.get('properties', {}).keys())
            for field in e.instance:
                if field not in known_fields:
                    most_similar_field = difflib.get_close_matches(
                        field, known_fields, 1)
                    if most_similar_field:
                        err_msg += (f'\nInstead of {field!r}, did you mean '
                                    f'{most_similar_field[0]!r}?')
                    else:
                        err_msg += f'\nFound unsupported field {field!r}.'
        else:
            # Example e.json_path value: '$.resources'
            err_msg = (err_msg_prefix + e.message +
                       f'. Check problematic field(s): {e.json_path}')

    if err_msg:
        with ux_utils.print_exception_no_traceback():
            raise ValueError(err_msg)


def check_public_cloud_enabled():
    """Checks if any of the public clouds is enabled.

    Exceptions:
        exceptions.NoCloudAccessError: if no public cloud is enabled.
    """

    def _no_public_cloud():
        enabled_clouds = global_user_state.get_enabled_clouds()
        return (len(enabled_clouds) == 0 or
                (len(enabled_clouds) == 1 and
                 isinstance(enabled_clouds[0], clouds.Local)))

    if not _no_public_cloud():
        return

    sky_check.check(quiet=True)
    if _no_public_cloud():
        with ux_utils.print_exception_no_traceback():
            raise exceptions.NoCloudAccessError(
                'Cloud access is not set up. Run: '
                f'{colorama.Style.BRIGHT}sky check{colorama.Style.RESET_ALL}')


def run_command_and_handle_ssh_failure(runner: command_runner.SSHCommandRunner,
                                       command: str,
                                       failure_message: str) -> str:
    """Runs command remotely and returns output with proper error handling."""
    rc, stdout, stderr = runner.run(command,
                                    require_outputs=True,
                                    stream_logs=False)
    if rc == 255:
        # SSH failed
        raise RuntimeError(
            f'SSH with user {runner.ssh_user} and key {runner.ssh_private_key} '
            f'to {runner.ip} failed. This is most likely due to incorrect '
            'credentials or incorrect permissions for the key file. Check '
            'your credentials and try again.')
    subprocess_utils.handle_returncode(rc,
                                       command,
                                       failure_message,
                                       stderr=stderr)
    return stdout<|MERGE_RESOLUTION|>--- conflicted
+++ resolved
@@ -949,18 +949,15 @@
                 # GCP only:
                 'gcp_project_id': gcp_project_id,
 
-<<<<<<< HEAD
                 # Kubernetes only:
                 'skypilot_k8s_image': k8s_image,
 
-=======
                 # Port of Ray (GCS server).
                 # Ray's default port 6379 is conflicted with Redis.
                 'ray_port': constants.SKY_REMOTE_RAY_PORT,
                 'ray_dashboard_port': constants.SKY_REMOTE_RAY_DASHBOARD_PORT,
                 'ray_temp_dir': constants.SKY_REMOTE_RAY_TEMPDIR,
                 'dump_port_command': dump_port_command,
->>>>>>> aa5f3629
                 # Ray version.
                 'ray_version': constants.SKY_REMOTE_RAY_VERSION,
                 # Cloud credentials for cloud storage.
@@ -1073,17 +1070,14 @@
         config = auth.setup_azure_authentication(config)
     elif isinstance(cloud, clouds.Lambda):
         config = auth.setup_lambda_authentication(config)
-<<<<<<< HEAD
     elif isinstance(cloud, clouds.Kubernetes):
         config = auth.setup_kubernetes_authentication(config)
-=======
     elif isinstance(cloud, clouds.IBM):
         config = auth.setup_ibm_authentication(config)
     elif isinstance(cloud, clouds.SCP):
         config = auth.setup_scp_authentication(config)
     elif isinstance(cloud, clouds.OCI):
         config = auth.setup_oci_authentication(config)
->>>>>>> aa5f3629
     else:
         assert isinstance(cloud, clouds.Local), cloud
         # Local cluster case, authentication is already filled by the user
@@ -2065,13 +2059,10 @@
     'GCP': _query_status_gcp,
     'Azure': _query_status_azure,
     'Lambda': _query_status_lambda,
-<<<<<<< HEAD
-    'Kubernetes': _query_status_kubernetes,
-=======
     'IBM': _query_status_ibm,
     'SCP': _query_status_scp,
     'OCI': _query_status_oci,
->>>>>>> aa5f3629
+    'Kubernetes': _query_status_kubernetes,
 }
 
 
