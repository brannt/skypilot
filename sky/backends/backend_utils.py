"""Util constants/functions for the backends."""
import ast
import colorama
import datetime
import enum
import getpass
from multiprocessing import pool
import os
import pathlib
import re
import shlex
import subprocess
import sys
import tempfile
import textwrap
import threading
import time
import typing
from typing import Any, Callable, Dict, List, Optional, Tuple, Union
import uuid
import yaml

import jinja2
import rich.console as rich_console
import rich.progress as rich_progress
import rich.status as rich_status

import sky
from sky import authentication as auth
from sky import backends
from sky import check as sky_check
from sky import clouds
from sky import global_user_state
from sky import exceptions
from sky import sky_logging
from sky.skylet import log_lib

if typing.TYPE_CHECKING:
    from sky import resources

logger = sky_logging.init_logger(__name__)
console = rich_console.Console()

# NOTE: keep in sync with the cluster template 'file_mounts'.
SKY_REMOTE_WORKDIR = log_lib.SKY_REMOTE_WORKDIR
SKY_REMOTE_APP_DIR = '~/.sky/sky_app'
SKY_RAY_YAML_REMOTE_PATH = '~/.sky/sky_ray.yml'
IP_ADDR_REGEX = r'\d{1,3}\.\d{1,3}\.\d{1,3}\.\d{1,3}'
SKY_REMOTE_RAY_VERSION = '1.10.0'
SKY_REMOTE_PATH = '~/.sky/sky_wheels'
SKY_USER_FILE_PATH = '~/.sky/generated'
SKY_USER_LOCAL_FILE_PATH = '~/.sky/generated/local'
SKY_USER_LOCAL_CONFIG_PATH = '~/.sky/local'

BOLD = '\033[1m'
RESET_BOLD = '\033[0m'

# Do not use /tmp because it gets cleared on VM restart.
_SKY_REMOTE_FILE_MOUNTS_DIR = '~/.sky/file_mounts/'

_LAUNCHED_HEAD_PATTERN = re.compile(r'(\d+) ray[._]head[._]default')
_LAUNCHED_LOCAL_WORKER_PATTERN = re.compile(r'(\d+) node_')
_LAUNCHED_WORKER_PATTERN = re.compile(r'(\d+) ray[._]worker[._]default')
# Intentionally not using prefix 'rf' for the string format because yapf have a
# bug with python=3.6.
# 10.133.0.5: ray.worker.default,
_LAUNCHING_IP_PATTERN = re.compile(
    r'({}): ray[._]worker[._]default'.format(IP_ADDR_REGEX))
_LAUNCHING_LOCAL_IP_PATTERN = re.compile(
    r'({}): local[._]cluster[._]node'.format(IP_ADDR_REGEX))
WAIT_HEAD_NODE_IP_RETRY_COUNT = 3


def _fill_template(template_name: str,
                   variables: Dict,
                   output_path: Optional[str] = None) -> str:
    """Create a file from a Jinja template and return the filename."""
    assert template_name.endswith('.j2'), template_name
    template_path = os.path.join(sky.__root_dir__, 'templates', template_name)
    if not os.path.exists(template_path):
        raise FileNotFoundError(f'Template "{template_name}" does not exist.')
    with open(template_path) as fin:
        template = fin.read()
    if output_path is None:
        assert 'cluster_name' in variables, 'cluster_name is required.'
        cluster_name = variables['cluster_name']
        output_path = pathlib.Path(
            os.path.expanduser(SKY_USER_FILE_PATH)) / f'{cluster_name}.yml'
        os.makedirs(output_path.parents[0], exist_ok=True)
        output_path = str(output_path)
    output_path = os.path.abspath(output_path)

    # Add yaml file path to the template variables.
    variables['sky_ray_yaml_remote_path'] = SKY_RAY_YAML_REMOTE_PATH
    variables['sky_ray_yaml_local_path'] = output_path
    template = jinja2.Template(template)
    content = template.render(**variables)
    with open(output_path, 'w') as fout:
        fout.write(content)
    return output_path


class FileMountHelper(object):
    """Helper for handling file mounts."""

    @classmethod
    def wrap_file_mount(cls, path: str) -> str:
        """Prepends ~/<opaque dir>/ to a path to work around permission issues.

        Examples:
        /root/hello.txt -> ~/<opaque dir>/root/hello.txt
        local.txt -> ~/<opaque dir>/local.txt

        After the path is synced, we can later create a symlink to this wrapped
        path from the original path, e.g., in the initialization_commands of the
        ray autoscaler YAML.
        """
        return os.path.join(_SKY_REMOTE_FILE_MOUNTS_DIR, path.lstrip('/'))

    @classmethod
    def make_safe_symlink_command(cls, *, source: str, target: str) -> str:
        """Returns a command that safely symlinks 'source' to 'target'.

        All intermediate directories of 'source' will be owned by $USER,
        excluding the root directory (/).

        'source' must be an absolute path; both 'source' and 'target' must not
        end with a slash (/).

        This function is needed because a simple 'ln -s target source' may
        fail: 'source' can have multiple levels (/a/b/c), its parent dirs may
        or may not exist, can end with a slash, or may need sudo access, etc.

        Cases of <target: local> file mounts and their behaviors:

            /existing_dir: ~/local/dir
              - error out saying this cannot be done as LHS already exists
            /existing_file: ~/local/file
              - error out saying this cannot be done as LHS already exists
            /existing_symlink: ~/local/file
              - overwrite the existing symlink; this is important because `sky
                launch` can be run multiple times
            Paths that start with ~/ and /tmp/ do not have the above
            restrictions; they are delegated to rsync behaviors.
        """
        assert os.path.isabs(source), source
        assert not source.endswith('/') and not target.endswith('/'), (source,
                                                                       target)
        # Below, use sudo in case the symlink needs sudo access to create.
        # Prepare to create the symlink:
        #  1. make sure its dir(s) exist & are owned by $USER.
        dir_of_symlink = os.path.dirname(source)
        commands = [
            # mkdir, then loop over '/a/b/c' as /a, /a/b, /a/b/c.  For each,
            # chown $USER on it so user can use these intermediate dirs
            # (excluding /).
            f'sudo mkdir -p {dir_of_symlink}',
            # p: path so far
            ('(p=""; '
             f'for w in $(echo {dir_of_symlink} | tr "/" " "); do '
             'p=${p}/${w}; sudo chown $USER $p; done)')
        ]
        #  2. remove any existing symlink (ln -f may throw 'cannot
        #     overwrite directory', if the link exists and points to a
        #     directory).
        commands += [
            # Error out if source is an existing, non-symlink directory/file.
            f'((test -L {source} && sudo rm {source} &>/dev/null) || '
            f'(test ! -e {source} || '
            f'(echo "!!! Failed mounting because path exists ({source})"; '
            'exit 1)))',
        ]
        commands += [
            # Link.
            f'sudo ln -s {target} {source}',
            # chown.  -h to affect symlinks only.
            f'sudo chown -h $USER {source}',
        ]
        return ' && '.join(commands)


class SSHConfigHelper(object):
    """Helper for handling local SSH configuration."""

    ssh_conf_path = '~/.ssh/config'
    ssh_multinode_path = SKY_USER_FILE_PATH + '/ssh/{}'

    @classmethod
    def _get_generated_config(cls, autogen_comment: str, host_name: str,
                              ip: str, username: str, ssh_key_path: str):
        codegen = textwrap.dedent(f"""\
            {autogen_comment}
            Host {host_name}
              HostName {ip}
              User {username}
              IdentityFile {ssh_key_path}
              IdentitiesOnly yes
              ForwardAgent yes
              StrictHostKeyChecking no
              Port 22
            """)
        return codegen

    @classmethod
    def add_cluster(
        cls,
        cluster_name: str,
        ips: List[str],
        auth_config: Dict[str, str],
    ):
        """Add authentication information for cluster to local SSH config file.

        If a host with `cluster_name` already exists and the configuration was
        not added by sky, then `ip` is used to identify the host instead in the
        file.

        If a host with `cluster_name` already exists and the configuration was
        added by sky (e.g. a spot instance), then the configuration is
        overwritten.

        Args:
            cluster_name: Cluster name (see `sky status`)
            ips: List of IP addresses in the cluster. First IP is head node.
            auth_config: read_yaml(handle.cluster_yaml)['auth']
        """
        username = auth_config['ssh_user']
        key_path = os.path.expanduser(auth_config['ssh_private_key'])
        host_name = cluster_name
        sky_autogen_comment = '# Added by sky (use `sky stop/down ' + \
                            f'{cluster_name}` to remove)'
        overwrite = False
        overwrite_begin_idx = None
        ip = ips[0]

        config_path = os.path.expanduser(cls.ssh_conf_path)
        if os.path.exists(config_path):
            with open(config_path) as f:
                config = f.readlines()

            # If an existing config with `cluster_name` exists, raise a warning.
            for i, line in enumerate(config):
                if line.strip() == f'Host {cluster_name}':
                    prev_line = config[i - 1] if i - 1 > 0 else ''
                    if prev_line.strip().startswith(sky_autogen_comment):
                        overwrite = True
                        overwrite_begin_idx = i - 1
                    else:
                        logger.warning(f'{cls.ssh_conf_path} contains '
                                       f'host named {cluster_name}.')
                        host_name = ip
                        logger.warning(f'Using {ip} to identify host instead.')

                if line.strip() == f'Host {ip}':
                    prev_line = config[i - 1] if i - 1 > 0 else ''
                    if prev_line.strip().startswith(sky_autogen_comment):
                        overwrite = True
                        overwrite_begin_idx = i - 1
        else:
            config = ['\n']
            with open(config_path, 'w') as f:
                f.writelines(config)

        codegen = cls._get_generated_config(sky_autogen_comment, host_name, ip,
                                            username, key_path)

        # Add (or overwrite) the new config.
        if overwrite:
            assert overwrite_begin_idx is not None
            updated_lines = codegen.splitlines(keepends=True) + ['\n']
            config[overwrite_begin_idx:overwrite_begin_idx +
                   len(updated_lines)] = updated_lines
            with open(config_path, 'w') as f:
                f.write(''.join(config).strip())
                f.write('\n' * 2)
        else:
            with open(config_path, 'a') as f:
                if len(config) > 0 and config[-1] != '\n':
                    f.write('\n')
                f.write(codegen)
                f.write('\n')

        with open(config_path, 'r+') as f:
            config = f.readlines()
            if config[-1] != '\n':
                f.write('\n')

        if len(ips) > 1:
            SSHConfigHelper._add_multinode_config(cluster_name, ips[1:],
                                                  auth_config)

    @classmethod
    def _add_multinode_config(
        cls,
        cluster_name: str,
        worker_ips: List[str],
        auth_config: Dict[str, str],
    ):
        username = auth_config['ssh_user']
        key_path = os.path.expanduser(auth_config['ssh_private_key'])
        host_name = cluster_name
        sky_autogen_comment = ('# Added by sky (use `sky stop/down '
                               f'{cluster_name}` to remove)')

        overwrites = [False] * len(worker_ips)
        overwrite_begin_idxs = [None] * len(worker_ips)
        codegens = [None] * len(worker_ips)
        worker_names = []
        extra_path_name = cls.ssh_multinode_path.format(cluster_name)

        for idx in range(len(worker_ips)):
            worker_names.append(cluster_name + f'-worker{idx+1}')

        config_path = os.path.expanduser(cls.ssh_conf_path)
        with open(config_path) as f:
            config = f.readlines()

        extra_config_path = os.path.expanduser(extra_path_name)
        os.makedirs(os.path.dirname(extra_config_path), exist_ok=True)
        if not os.path.exists(extra_config_path):
            extra_config = ['\n']
            with open(extra_config_path, 'w') as f:
                f.writelines(extra_config)
        else:
            with open(extra_config_path) as f:
                extra_config = f.readlines()

        # Handle Include on top of Config file
        include_str = f'Include {extra_config_path}'
        for i, line in enumerate(config):
            config_str = line.strip()
            if config_str == include_str:
                break
            # Did not find Include string
            if 'Host' in config_str:
                with open(config_path, 'w') as f:
                    config.insert(0, '\n')
                    config.insert(0, include_str + '\n')
                    config.insert(0, sky_autogen_comment + '\n')
                    f.write(''.join(config).strip())
                    f.write('\n' * 2)
                break

        with open(config_path) as f:
            config = f.readlines()

        # Check if ~/.ssh/config contains existing names
        host_lines = [f'Host {c_name}' for c_name in worker_names]
        for i, line in enumerate(config):
            if line.strip() in host_lines:
                idx = host_lines.index(line.strip())
                prev_line = config[i - 1] if i > 0 else ''
                logger.warning(f'{cls.ssh_conf_path} contains '
                               f'host named {worker_names[idx]}.')
                host_name = worker_ips[idx]
                logger.warning(f'Using {host_name} to identify host instead.')
                codegens[idx] = cls._get_generated_config(
                    sky_autogen_comment, host_name, worker_ips[idx], username,
                    key_path)

        # All workers go to SKY_USER_FILE_PATH/ssh/{cluster_name}
        for i, line in enumerate(extra_config):
            if line.strip() in host_lines:
                idx = host_lines.index(line.strip())
                prev_line = extra_config[i - 1] if i > 0 else ''
                if prev_line.strip().startswith(sky_autogen_comment):
                    host_name = worker_names[idx]
                    overwrites[idx] = True
                    overwrite_begin_idxs[idx] = i - 1
                codegens[idx] = cls._get_generated_config(
                    sky_autogen_comment, host_name, worker_ips[idx], username,
                    key_path)

        # This checks if all codegens have been created.
        for idx, ip in enumerate(worker_ips):
            if not codegens[idx]:
                codegens[idx] = cls._get_generated_config(
                    sky_autogen_comment, worker_names[idx], ip, username,
                    key_path)

        for idx in range(len(worker_ips)):
            # Add (or overwrite) the new config.
            overwrite = overwrites[idx]
            overwrite_begin_idx = overwrite_begin_idxs[idx]
            codegen = codegens[idx]
            if overwrite:
                assert overwrite_begin_idx is not None
                updated_lines = codegen.splitlines(keepends=True) + ['\n']
                extra_config[overwrite_begin_idx:overwrite_begin_idx +
                             len(updated_lines)] = updated_lines
                with open(extra_config_path, 'w') as f:
                    f.write(''.join(extra_config).strip())
                    f.write('\n' * 2)
            else:
                with open(extra_config_path, 'a') as f:
                    f.write(codegen)
                    f.write('\n')

        # Add trailing new line at the end of the file if it doesn't exit
        with open(extra_config_path, 'r+') as f:
            extra_config = f.readlines()
            if extra_config[-1] != '\n':
                f.write('\n')

    @classmethod
    def remove_cluster(cls, cluster_name: str, ip: str, auth_config: Dict[str,
                                                                          str]):
        """Remove authentication information for cluster from local SSH config.

        If no existing host matching the provided specification is found, then
        nothing is removed.

        Args:
            ip: Head node's IP address.
            auth_config: read_yaml(handle.cluster_yaml)['auth']
        """
        username = auth_config['ssh_user']
        config_path = os.path.expanduser(cls.ssh_conf_path)
        if not os.path.exists(config_path):
            return

        with open(config_path) as f:
            config = f.readlines()

        start_line_idx = None
        # Scan the config for the cluster name.
        for i, line in enumerate(config):
            next_line = config[i + 1] if i + 1 < len(config) else ''
            if line.strip() == f'HostName {ip}' and next_line.strip(
            ) == f'User {username}':
                start_line_idx = i - 1
                break

        if start_line_idx is None:  # No config to remove.
            return

        # Scan for end of previous config.
        cursor = start_line_idx
        while cursor > 0 and len(config[cursor].strip()) > 0:
            cursor -= 1
        prev_end_line_idx = cursor

        # Scan for end of the cluster config.
        end_line_idx = None
        cursor = start_line_idx + 1
        start_line_idx -= 1  # remove auto-generated comment
        while cursor < len(config):
            if config[cursor].strip().startswith(
                    '# ') or config[cursor].strip().startswith('Host '):
                end_line_idx = cursor
                break
            cursor += 1

        # Remove sky-generated config and update the file.
        config[prev_end_line_idx:end_line_idx] = [
            '\n'
        ] if end_line_idx is not None else []
        with open(config_path, 'w') as f:
            f.write(''.join(config).strip())
            f.write('\n' * 2)

        SSHConfigHelper._remove_multinode_config(cluster_name)

    @classmethod
    def _remove_multinode_config(
        cls,
        cluster_name: str,
    ):
        config_path = os.path.expanduser(cls.ssh_conf_path)
        if not os.path.exists(config_path):
            return

        extra_path_name = cls.ssh_multinode_path.format(cluster_name)
        extra_config_path = os.path.expanduser(extra_path_name)
        if os.path.exists(extra_config_path):
            os.remove(extra_config_path)

        # Delete include statement
        sky_autogen_comment = ('# Added by sky (use `sky stop/down '
                               f'{cluster_name}` to remove)')
        with open(config_path) as f:
            config = f.readlines()

        for i, line in enumerate(config):
            config_str = line.strip()
            if f'Include {extra_config_path}' in config_str:
                with open(config_path, 'w') as f:
                    if i < len(config) - 1 and config[i + 1] == '\n':
                        del config[i + 1]
                    # Delete Include string
                    del config[i]
                    # Delete Sky Autogen Comment
                    if i > 0 and sky_autogen_comment in config[i - 1].strip():
                        del config[i - 1]
                    f.write(''.join(config))
                break
            if 'Host' in config_str:
                break


# TODO: too many things happening here - leaky abstraction. Refactor.
def write_cluster_config(to_provision: 'resources.Resources',
                         num_nodes: int,
                         cluster_config_template: str,
                         cluster_name: str,
                         local_wheel_path: pathlib.Path,
                         region: Optional[clouds.Region] = None,
                         zones: Optional[List[clouds.Zone]] = None,
                         auth_config: Optional[Dict[str, str]] = None,
                         dryrun: bool = False) -> Dict[str, str]:
    """Fills in cluster configuration templates and writes them out.

    Returns: {provisioner: path to yaml, the provisioning spec}.
      'provisioner' can be
        - 'ray'
        - 'tpu-create-script' (if TPU is requested)
        - 'tpu-delete-script' (if TPU is requested)
    """
    # task.best_resources may not be equal to to_provision if the user
    # is running a job with less resources than the cluster has.
    cloud = to_provision.cloud
    resources_vars = cloud.make_deploy_resources_variables(to_provision)
    config_dict = {}

    if region is None:
        assert zones is None, 'Set either both or neither for: region, zones.'
        region = cloud.get_default_region()
        zones = region.zones
    else:
        assert isinstance(
            cloud, (clouds.Azure, clouds.Local)
        ) or zones is not None, 'Set either both or neither for: region, zones.'
    region = region.name
    if isinstance(cloud, clouds.AWS):
        # Only AWS supports multiple zones in the 'availability_zone' field.
        zones = [zone.name for zone in zones]
    elif isinstance(cloud, clouds.Azure):
        # Azure does not support specific zones.
        zones = []
    elif isinstance(cloud, clouds.Local):
        # Local does not have zones
        zones = []
    else:
        zones = [zones[0].name]

    aws_default_ami = None
    if isinstance(cloud, clouds.AWS):
        instance_type = resources_vars['instance_type']
        aws_default_ami = cloud.get_default_ami(region, instance_type)

    azure_subscription_id = None
    if isinstance(cloud, clouds.Azure):
        azure_subscription_id = cloud.get_project_id(dryrun=dryrun)

    gcp_project_id = None
    if isinstance(cloud, clouds.GCP):
        gcp_project_id = cloud.get_project_id(dryrun=dryrun)

    assert cluster_name is not None

    credentials = sky_check.get_cloud_credential_file_mounts()
    credential_file_mounts, credential_excludes = credentials
    if resources_vars is None:
        resources_vars = {}
    ip_list = to_provision.ips
    yaml_path = _fill_template(
        cluster_config_template,
        dict(
            resources_vars,
            **{
                'cluster_name': cluster_name,
                'num_nodes': num_nodes,
                'disk_size': to_provision.disk_size,
                # Region/zones.
                'region': region,
                'zones': ','.join(zones),
                # AWS only.
                'aws_default_ami': aws_default_ami,
                # Azure only.
                'azure_subscription_id': azure_subscription_id,
                'resource_group': f'{cluster_name}-{region}',
                # GCP only.
                'gcp_project_id': gcp_project_id,
                # Ray version.
                'ray_version': SKY_REMOTE_RAY_VERSION,
                # Cloud credentials for cloud storage.
                'credentials': credential_file_mounts,
                'credential_excludes': credential_excludes,
                # Sky remote utils.
                'sky_remote_path': SKY_REMOTE_PATH,
                'sky_local_path': str(local_wheel_path),
                # Local IP Handling.
                'head_ip': None if ip_list is None else ip_list[0],
                'worker_ips': None if ip_list is None else ip_list[1:],
                # Authentication (optional).
                'ssh_user': None
                            if auth_config is None else auth_config['ssh_user'],
                'ssh_private_key': None if auth_config is None else
                                   auth_config['ssh_private_key'],
            }))
    config_dict['cluster_name'] = cluster_name
    config_dict['ray'] = yaml_path
    if dryrun:
        return config_dict
    _add_auth_to_cluster_config(cloud, yaml_path)
    if resources_vars.get('tpu_type') is not None:
        tpu_name = resources_vars.get('tpu_name')
        if tpu_name is None:
            tpu_name = generate_tpu_name(cluster_name)

        user_file_dir = os.path.expanduser(f'{SKY_USER_FILE_PATH}/')
        scripts = tuple(
            _fill_template(
                template_name,
                dict(resources_vars, **{
                    'zones': ','.join(zones),
                    'tpu_name': tpu_name,
                }),
                # Use new names for TPU scripts so that different runs can use
                # different TPUs.  Put in SKY_USER_FILE_PATH to be consistent
                # with cluster yamls.
                output_path=os.path.join(user_file_dir, template_name).replace(
                    '.sh.j2', f'.{cluster_name}.sh'),
            ) for template_name in
            ['gcp-tpu-create.sh.j2', 'gcp-tpu-delete.sh.j2'])
        config_dict['tpu-create-script'] = scripts[0]
        config_dict['tpu-delete-script'] = scripts[1]
        config_dict['tpu_name'] = tpu_name
    return config_dict


def check_local_installation(ips, auth_config):
    ssh_user = auth_config['ssh_user']
    ssh_key = auth_config['ssh_private_key']

    for ip in ips:
        # All nodes must have Ray and Python3
        rc = run_command_on_ip_via_ssh(ip,
                                       'python3 --version',
                                       ssh_user=ssh_user,
                                       ssh_private_key=ssh_key,
                                       stream_logs=False)
        if rc:
            raise ValueError(f'Python3 not installed on {ip}')

        rc = run_command_on_ip_via_ssh(ip,
                                       'ray --version',
                                       ssh_user=ssh_user,
                                       ssh_private_key=ssh_key,
                                       stream_logs=False)
        if rc:
            raise ValueError(f'Ray not installed on {ip}')


def get_local_custom_resources(ips: List[str], auth_config):

    ssh_user = auth_config['ssh_user']
    ssh_key = auth_config['ssh_private_key']
    remote_resource_path = '~/.sky/resource_group.py'
    cluster_custom_resources = {}

    def rsync_no_handle(ip, source, target):
        rsync_command = [
            'rsync',
            '-Pavz',
            '--filter=\'dir-merge,- .gitignore\'',
        ]
        rc = run_command_on_ip_via_ssh(ip,
                                       'mkdir -p ~/.sky',
                                       ssh_user=ssh_user,
                                       ssh_private_key=ssh_key,
                                       stream_logs=False)
        ssh_options = ' '.join(ssh_options_list(ssh_key, None))
        rsync_command.append(f'-e "ssh {ssh_options}"')
        rsync_command.extend([
            source,
            f'{ssh_user}@{ip}:{target}',
        ])
        command = ' '.join(rsync_command)
        rc = log_lib.run_with_log(command,
                                  stream_logs=True,
                                  log_path='/dev/null',
                                  shell=True)
        handle_returncode(rc, command,
                          f'Failed to rsync {source} -> {ip} : {target}')

    code = \
    textwrap.dedent("""\
        import os
        from ray.util.accelerators import *

        # A100 is not defined in Ray 1.10
        all_ray_accelerators = [NVIDIA_TESLA_V100,
                                NVIDIA_TESLA_P100,
                                NVIDIA_TESLA_T4,
                                NVIDIA_TESLA_P4,
                                NVIDIA_TESLA_K80,
                                'A100',]
        accelerators_dict = {{}}
        for acc in all_ray_accelerators:
            output_str = os.popen(f'lspci | grep \\'{{acc}}\\'').read()
            output_lst = output_str.split('\\n')
            count = 0
            for output in output_lst:
                count += int(acc in output)
            if count !=0:
                accelerators_dict[acc] = count

        print(accelerators_dict)
        """)

    ip = ips[0]
    with tempfile.NamedTemporaryFile('w', prefix='sky_app_') as fp:
        fp.write(code)
        fp.flush()
        rsync_no_handle(ip, fp.name, remote_resource_path)

    rc, output, _ = run_command_on_ip_via_ssh(ip,
                                              f'python3 {remote_resource_path}',
                                              ssh_user=ssh_user,
                                              ssh_private_key=ssh_key,
                                              stream_logs=False,
                                              require_outputs=True)

    if rc:
        raise ValueError('Failed to execute resource group detector. '
                         'Check if Python3 is installed correctly.')

    # Convert output into a custom resources dict
    ip_resources = ast.literal_eval(output)
    for acc, num_acc in ip_resources.items():
        if acc not in cluster_custom_resources:
            cluster_custom_resources[acc] = 0
        cluster_custom_resources[acc] += num_acc
    return cluster_custom_resources


def launch_local_cluster(yaml_config, custom_resources=None):

    local_cluster_config = yaml_config['cluster']
    ip_list = local_cluster_config['ips']
    if not isinstance(ip_list, list):
        ip_list = [ip_list]
    auth_config = yaml_config['auth']
    ssh_user = auth_config['ssh_user']
    ssh_key = auth_config['ssh_private_key']
    assert len(ip_list) >= 1, 'Must specify at least one Local IP'

    display = rich_status.Status('[bold cyan]Launching Ray Cluster on Head')
    display.start()

    head_ip = ip_list[0]
    head_cmd = ('ray stop; ray start --head --port=6379'
                '--object-manager-port=8076 --dashboard-port 8265 '
                f'--resources={custom_resources!r}')
    rc, _, _ = run_command_on_ip_via_ssh(head_ip,
                                         head_cmd,
                                         ssh_user=ssh_user,
                                         ssh_private_key=ssh_key,
                                         stream_logs=False,
                                         require_outputs=True)

    handle_returncode(rc, head_cmd, 'Failed to launch Ray on Head node.')
    display.stop()

    total_workers = len(ip_list[1:])
    for worker_idx in range(1, len(ip_list)):
        display = rich_status.Status(
            f'[bold cyan]Workers {worker_idx-1}/{total_workers} Ready')
        display.start()

        worker_ip = ip_list[worker_idx]
        worker_cmd = (f'ray stop; ray start --address={head_ip}:6379 '
                      '--object-manager-port=8076 '
                      f'--resources={custom_resources!r}')
        rc, _, _ = run_command_on_ip_via_ssh(worker_ip,
                                             worker_cmd,
                                             ssh_user=ssh_user,
                                             ssh_private_key=ssh_key,
                                             stream_logs=False,
                                             require_outputs=True)

        handle_returncode(rc, worker_cmd,
                          'Failed to launch Ray on Worker node:')

        display.stop()

    if total_workers > 0:
        display = rich_status.Status(
            f'[bold cyan]Workers {total_workers}/{total_workers} Ready')
        display.start()
        time.sleep(1)
        display.stop()


def save_censored_yaml(yaml_config):
    del yaml_config['auth']
    cluster_name = yaml_config['cluster']['name']
    abs_yaml_path = os.path.expanduser(SKY_USER_LOCAL_CONFIG_PATH)
    os.makedirs(abs_yaml_path, exist_ok=True)
    with open(f'{abs_yaml_path}/{cluster_name}.yml', 'w') as f:
        yaml.dump(yaml_config, f, default_flow_style=False)


def _add_auth_to_cluster_config(cloud_type, cluster_config_file):
    """Adds SSH key info to the cluster config.

    This function's output removes comments included in the jinja2 template.
    """
    with open(cluster_config_file, 'r') as f:
        config = yaml.safe_load(f)
    cloud_type = str(cloud_type)
    if cloud_type == 'AWS':
        config = auth.setup_aws_authentication(config)
    elif cloud_type == 'GCP':
        config = auth.setup_gcp_authentication(config)
    elif cloud_type == 'Azure':
        config = auth.setup_azure_authentication(config)
    elif config['provider']['type'] == 'local':
        pass
    else:
        raise ValueError('Cloud type not supported, must be [AWS, GCP, Azure]')
    dump_yaml(cluster_config_file, config)


def read_yaml(path):
    with open(path, 'r') as f:
        config = yaml.safe_load(f)
    return config


def dump_yaml(path, config):
    # https://github.com/yaml/pyyaml/issues/127
    class LineBreakDumper(yaml.SafeDumper):

        def write_line_break(self, data=None):
            super().write_line_break(data)
            if len(self.indents) == 1:
                super().write_line_break()

    with open(path, 'w') as f:
        yaml.dump(config,
                  f,
                  Dumper=LineBreakDumper,
                  sort_keys=False,
                  default_flow_style=False)


def get_run_timestamp() -> str:
    return 'sky-' + datetime.datetime.now().strftime('%Y-%m-%d-%H-%M-%S-%f')


def wait_until_ray_cluster_ready(
    cluster_config_file: str,
    num_nodes: int,
    log_path: str,
    cloud: clouds.Cloud,
    nodes_launching_progress_timeout: Optional[int] = None,
) -> bool:
    """Returns whether the entire ray cluster is ready."""
    if num_nodes <= 1:
        return

    # Manually fetching head ip instead of using `ray exec` to avoid the bug
    # that `ray exec` fails to connect to the head node after some workers
    # launched especially for Azure.
    try:
        head_ip = query_head_ip_with_retries(
            cluster_config_file, retry_count=WAIT_HEAD_NODE_IP_RETRY_COUNT)
    except RuntimeError as e:
        logger.error(e)
        return False  # failed

    ssh_user, ssh_key = ssh_credential_from_yaml(cluster_config_file)
    last_nodes_so_far = 0
    start = time.time()
    with console.status('[bold cyan]Waiting for workers...') as worker_status:
        while True:
            rc, output, stderr = run_command_on_ip_via_ssh(
                head_ip,
                'ray status',
                ssh_user=ssh_user,
                ssh_private_key=ssh_key,
                log_path=log_path,
                stream_logs=False,
                require_outputs=True)
            handle_returncode(rc, 'ray status',
                              'Failed to run ray status on head node.', stderr)
            logger.debug(output)

            # Workers that are ready
            ready_workers = 0
            if isinstance(cloud, clouds.Local):
                result = _LAUNCHED_LOCAL_WORKER_PATTERN.findall(output)
                if len(result) == 0:
                    ready_workers = 0
                else:
                    ready_workers = int(result[0]) - 1
            else:
                result = _LAUNCHED_WORKER_PATTERN.findall(output)
                if len(result) == 0:
                    ready_workers = 0
                else:
                    ready_workers = int(result[0])

            if result:
                assert len(result) == 1, result

            result = _LAUNCHED_HEAD_PATTERN.findall(output)
            ready_head = 0
            if result:
                assert len(result) == 1, result
                ready_head = int(result[0])
                assert ready_head <= 1, ready_head

            worker_status.update('[bold cyan]'
                                 f'{ready_workers} out of {num_nodes - 1} '
                                 'workers ready')

            if ready_head + ready_workers == num_nodes or \
            ready_workers == num_nodes - 1:
                # All nodes are up.
                break

            # Pending workers that have been launched by ray up.
            if isinstance(cloud, clouds.Local):
                found_ips = _LAUNCHING_LOCAL_IP_PATTERN.findall(output)
            else:
                found_ips = _LAUNCHING_IP_PATTERN.findall(output)
            pending_workers = len(found_ips)

            # TODO(zhwu): Handle the case where the following occurs, where ray
            # cluster is not correctly started on the cluster.
            # Pending:
            #  172.31.9.121: ray.worker.default, uninitialized
            nodes_so_far = ready_head + ready_workers + pending_workers

            # Check the number of nodes that are fetched. Timeout if no new
            # nodes fetched in a while (nodes_launching_progress_timeout),
            # though number of nodes_so_far is still not as expected.
            if nodes_so_far > last_nodes_so_far:
                # Reset the start time if the number of launching nodes
                # changes, i.e. new nodes are launched.
                logger.debug('Reset start time, as new nodes are launched. '
                             f'({last_nodes_so_far} -> {nodes_so_far})')
                start = time.time()
                last_nodes_so_far = nodes_so_far
            elif (nodes_launching_progress_timeout is not None and
                  time.time() - start > nodes_launching_progress_timeout and
                  nodes_so_far != num_nodes):
                worker_status.stop()
                logger.error(
                    'Timed out when waiting for workers to be provisioned.')
                return False  # failed

            if '(no pending nodes)' in output and \
            '(no failures)' in output and not isinstance(
                    cloud, clouds.Local):
                # Bug in ray autoscaler: e.g., on GCP, if requesting 2 nodes
                # that GCP can satisfy only by half, the worker node would be
                # forgotten. The correct behavior should be for it to error out.
                worker_status.stop()
                logger.error(
                    'Failed to launch multiple nodes on '
                    'GCP due to a nondeterministic bug in ray autoscaler.')
                return False  # failed
            time.sleep(10)
    return True  # success


def ssh_options_list(ssh_private_key: Optional[str],
                     ssh_control_name: Optional[str],
                     *,
                     timeout=30) -> List[str]:
    """Returns a list of sane options for 'ssh'."""
    # Forked from Ray SSHOptions:
    # https://github.com/ray-project/ray/blob/master/python/ray/autoscaler/_private/command_runner.py
    arg_dict = {
        # Supresses initial fingerprint verification.
        'StrictHostKeyChecking': 'no',
        # SSH IP and fingerprint pairs no longer added to known_hosts.
        # This is to remove a 'REMOTE HOST IDENTIFICATION HAS CHANGED'
        # warning if a new node has the same IP as a previously
        # deleted node, because the fingerprints will not match in
        # that case.
        'UserKnownHostsFile': os.devnull,
        # Try fewer extraneous key pairs.
        'IdentitiesOnly': 'yes',
        # Abort if port forwarding fails (instead of just printing to
        # stderr).
        'ExitOnForwardFailure': 'yes',
        # Quickly kill the connection if network connection breaks (as
        # opposed to hanging/blocking).
        'ServerAliveInterval': 5,
        'ServerAliveCountMax': 3,
        # ConnectTimeout.
        'ConnectTimeout': f'{timeout}s',
        # Agent forwarding for git.
        'ForwardAgent': 'yes',
    }
    if ssh_control_name is not None:
        arg_dict.update({
            # Control path: important optimization as we do multiple ssh in one
            # sky.launch().
            'ControlMaster': 'auto',
            'ControlPath': f'{_ssh_control_path(ssh_control_name)}/%C',
            'ControlPersist': '120s',
        })
    ssh_key_option = [
        '-i',
        ssh_private_key,
    ] if ssh_private_key is not None else []
    return ssh_key_option + [
        x for y in (['-o', f'{k}={v}']
                    for k, v in arg_dict.items()
                    if v is not None) for x in y
    ]


def _ssh_control_path(ssh_control_filename: Optional[str]) -> Optional[str]:
    """Returns a temporary path to be used as the ssh control path."""
    if ssh_control_filename is None:
        return None
    username = getpass.getuser()
    path = (f'/tmp/sky_ssh_{username}/{ssh_control_filename}')
    os.makedirs(path, exist_ok=True)
    return path


def ssh_credential_from_yaml(cluster_yaml: str) -> Tuple[str, str]:
    """Returns ssh_user and ssh_private_key."""
    config = read_yaml(cluster_yaml)
    auth_section = config['auth']
    ssh_user = auth_section['ssh_user'].strip()
    ssh_private_key = auth_section.get('ssh_private_key')
    return ssh_user, ssh_private_key


class SshMode(enum.Enum):
    """Enum for SSH mode."""
    # Do not allocating pseudo-tty to avoid user input corrupting the output.
    NON_INTERACTIVE = 0
    # Allocate a pseudo-tty, quit the ssh session after the cmd finishes.
    # Be careful of this mode, as ctrl-c will be passed to the remote process.
    INTERACTIVE = 1
    # Allocate a pseudo-tty and log into the ssh session.
    LOGIN = 2


def _ssh_base_command(ip: str, ssh_private_key: str, ssh_user: str, *,
                      ssh_mode: SshMode, port_forward: Optional[List[int]],
                      ssh_control_name: Optional[str]) -> List[str]:
    ssh = ['ssh']
    if ssh_mode == SshMode.NON_INTERACTIVE:
        # Disable pseudo-terminal allocation. Otherwise, the output of
        # ssh will be corrupted by the user's input.
        ssh += ['-T']
    else:
        # Force pseudo-terminal allocation for interactive/login mode.
        ssh += ['-tt']
    if port_forward is not None:
        for port in port_forward:
            local = remote = port
            logger.info(
                f'Forwarding port {local} to port {remote} on localhost.')
            ssh += ['-L', f'{remote}:localhost:{local}']
    return ssh + ssh_options_list(ssh_private_key,
                                  ssh_control_name) + [f'{ssh_user}@{ip}']


def run_command_on_ip_via_ssh(
    ip: str,
    cmd: Union[str, List[str]],
    *,
    ssh_user: str,
    ssh_private_key: str,
    port_forward: Optional[List[int]] = None,
    # Advanced options.
    require_outputs: bool = False,
    log_path: str = '/dev/null',
    # If False, do not redirect stdout/stderr to optimize performance.
    process_stream: bool = True,
    stream_logs: bool = True,
    ssh_mode: SshMode = SshMode.NON_INTERACTIVE,
    ssh_control_name: Optional[str] = None,
) -> Union[int, Tuple[int, str, str]]:
    """Uses 'ssh' to run 'cmd' on a node with ip.

    Args:
        ip: The IP address of the node.
        cmd: The command to run.
        ssh_private_key: The path to the private key to use for ssh.
        ssh_user: The user to use for ssh.
        port_forward: A list of ports to forward from the localhost to the
        remote host.

        Advanced options:

        require_outputs: Whether to return the stdout/stderr of the command.
        log_path: Redirect stdout/stderr to the log_path.
        stream_logs: Stream logs to the stdout/stderr.
        check: Check the success of the command.
        ssh_mode: The mode to use for ssh.
            See SSHMode for more details.
        ssh_control_name: The files name of the ssh_control to use. This is used
            for optimizing the ssh speed.

    Returns:
        returncode
        or
        A tuple of (returncode, stdout, stderr).
    """
    base_ssh_command = _ssh_base_command(ip,
                                         ssh_private_key,
                                         ssh_user=ssh_user,
                                         ssh_mode=ssh_mode,
                                         port_forward=port_forward,
                                         ssh_control_name=ssh_control_name)
    if ssh_mode == SshMode.LOGIN:
        assert isinstance(cmd, list), 'cmd must be a list for login mode.'
        command = base_ssh_command + cmd
        proc = run(command, shell=False, check=False)
        return proc.returncode, '', ''
    if isinstance(cmd, list):
        cmd = ' '.join(cmd)

<<<<<<< HEAD
=======
    log_dir = os.path.expanduser(os.path.dirname(log_path))
    os.makedirs(log_dir, exist_ok=True)
>>>>>>> 60f0c347
    # We need this to correctly run the cmd, and get the output.
    command = [
        'bash',
        '--login',
        '-c',
        # Need this `-i` option to make sure `source ~/.bashrc` work.
        '-i',
    ]

    command += [
        shlex.quote(f'true && source ~/.bashrc && export OMP_NUM_THREADS=1 '
                    f'PYTHONWARNINGS=ignore && ({cmd})'),
        '2>&1',
    ]
    if not process_stream and ssh_mode == SshMode.NON_INTERACTIVE:
        command += [
            # A hack to remove the following bash warnings (twice):
            #  bash: cannot set terminal process group
            #  bash: no job control in this shell
            '| stdbuf -o0 tail -n +5',
        ]

    command = ' '.join(command)
    command = base_ssh_command + [shlex.quote(command)]

    if not process_stream:
        if stream_logs:
            command += [f'| tee {log_path}']
        else:
            command += [f'> {log_path}']

    return log_lib.run_with_log(' '.join(command),
                                log_path,
                                stream_logs,
                                process_stream=process_stream,
                                require_outputs=require_outputs,
                                shell=True)


def handle_returncode(returncode: int,
                      command: str,
                      error_msg: str,
                      stderr: Optional[str] = None,
                      raise_error: bool = False) -> None:
    """Handle the returncode of a command.

    Args:
        returncode: The returncode of the command.
        command: The command that was run.
        error_msg: The error message to print.
        stderr: The stderr of the command.
        raise_error: Whether to raise an error instead of sys.exit.
    """
    if returncode != 0:
        if stderr is not None:
            logger.error(stderr)
        format_err_msg = (
            f'{colorama.Fore.RED}{error_msg}{colorama.Style.RESET_ALL}')
        if raise_error:
            raise exceptions.CommandError(returncode, command, format_err_msg)
        logger.error(f'Command failed with code {returncode}: {command}')
        logger.error(format_err_msg)
        sys.exit(returncode)


def run_in_parallel(func: Callable, args: List[Any]):
    """Run a function in parallel on a list of arguments.

    The function should raise a CommandError if the command fails.
    """
    # Reference: https://stackoverflow.com/questions/25790279/python-multiprocessing-early-termination # pylint: disable=line-too-long
    with pool.ThreadPool() as p:
        try:
            list(p.imap_unordered(func, args))
        except exceptions.CommandError as e:
            # Print the error message here, to avoid the other processes'
            # error messages mixed with the current one.
            logger.error(
                f'Command failed with code {e.returncode}: {e.command}')
            logger.error(e.error_msg)
            sys.exit(e.returncode)
        except KeyboardInterrupt:
            print()
            logger.error(
                f'{colorama.Fore.RED}Interrupted by user.{colorama.Style.RESET_ALL}'
            )
            sys.exit(1)


def run(cmd, **kwargs):
    # Should be careful to use this function, as the child process cmd spawn may
    # keep running in the background after the current program is killed. To get
    # rid of this problem, use `log_lib.run_with_log`.
    shell = kwargs.pop('shell', True)
    check = kwargs.pop('check', True)
    executable = kwargs.pop('executable', '/bin/bash')
    if not shell:
        executable = None
    return subprocess.run(cmd,
                          shell=shell,
                          check=check,
                          executable=executable,
                          **kwargs)


def run_no_outputs(cmd, **kwargs):
    return run(cmd,
               stdout=subprocess.DEVNULL,
               stderr=subprocess.DEVNULL,
               **kwargs)


def check_local_gpus() -> bool:
    """
    Checks if GPUs are available locally.

    Returns whether GPUs are available on the local machine by checking
    if nvidia-smi is installed and returns zero return code.

    Returns True if nvidia-smi is installed and returns zero return code,
    False if not.
    """
    is_functional = False
    installation_check = subprocess.run(['which', 'nvidia-smi'],
                                        stdout=subprocess.DEVNULL,
                                        stderr=subprocess.DEVNULL,
                                        check=False)
    is_installed = installation_check.returncode == 0
    if is_installed:
        execution_check = subprocess.run(['nvidia-smi'],
                                         stdout=subprocess.DEVNULL,
                                         stderr=subprocess.DEVNULL,
                                         check=False)
        is_functional = execution_check.returncode == 0
    return is_functional


def generate_cluster_name():
    # TODO: change this ID formatting to something more pleasant.
    # User name is helpful in non-isolated accounts, e.g., GCP, Azure.
    return f'sky-{uuid.uuid4().hex[:4]}-{getpass.getuser()}'


def generate_tpu_name(cluster_name):
    return f'{cluster_name}-sky-{uuid.uuid4().hex[:4]}'


def get_node_ips(
        cluster_yaml: str,
        expected_num_nodes: int,
        return_private_ips: bool = False,
        handle: Optional[backends.Backend.ResourceHandle] = None) -> List[str]:
    """Returns the IPs of all nodes in the cluster."""
    yaml_handle = cluster_yaml
    if return_private_ips:
        config = read_yaml(yaml_handle)
        # Add this field to a temp file to get private ips.
        config['provider']['use_internal_ips'] = True
        yaml_handle = cluster_yaml + '.tmp'
        dump_yaml(yaml_handle, config)

    # Try optimize for the common case where we have 1 node.
    if (not return_private_ips and expected_num_nodes == 1 and
            handle is not None and handle.head_ip is not None):
        return [handle.head_ip]

    try:
        proc = run(f'ray get-head-ip {yaml_handle}',
                   stdout=subprocess.PIPE,
                   stderr=subprocess.PIPE)
        out = proc.stdout.decode().strip()
        head_ip = re.findall(IP_ADDR_REGEX, out)
    except subprocess.CalledProcessError as e:
        raise exceptions.FetchIPError(
            exceptions.FetchIPError.Reason.HEAD) from e
    if len(head_ip) != 1:
        raise exceptions.FetchIPError(exceptions.FetchIPError.Reason.HEAD)
    if expected_num_nodes > 1:
        try:
            proc = run(f'ray get-worker-ips {yaml_handle}',
                       stdout=subprocess.PIPE,
                       stderr=subprocess.PIPE)
            out = proc.stdout.decode()
            worker_ips = re.findall(IP_ADDR_REGEX, out)
            # Ray Autoscaler On-prem Bug: ray-get-worker-ips outputs nothing!
            # Workaround: List of IPs are shown in Stderr
            if read_yaml(yaml_handle)['provider']['type'] == 'local':
                out = proc.stderr.decode()
                worker_ips = re.findall(IP_ADDR_REGEX, out)
                for i, ip in enumerate(worker_ips):
                    if ip == head_ip[0]:
                        del worker_ips[i]
                        break
        except subprocess.CalledProcessError as e:
            raise exceptions.FetchIPError(
                exceptions.FetchIPError.Reason.WORKER) from e
        if len(worker_ips) != expected_num_nodes - 1:
            raise exceptions.FetchIPError(exceptions.FetchIPError.Reason.WORKER)
    else:
        worker_ips = []
    if return_private_ips:
        os.remove(yaml_handle)
    return head_ip + worker_ips


def get_head_ip(
    handle: backends.Backend.ResourceHandle,
    use_cached_head_ip: bool = True,
    retry_count: int = 1,
) -> str:
    """Returns the ip of the head node."""
    assert not use_cached_head_ip or retry_count == 1, (
        'Cannot use cached_head_ip when retry_count is not 1')
    if use_cached_head_ip:
        if handle.head_ip is None:
            # This happens for INIT clusters (e.g., exit 1 in setup).
            raise ValueError(
                'Cluster\'s head IP not found; is it up? To fix: '
                'run a successful launch first (`sky launch`) to ensure'
                ' the cluster status is UP (`sky status`).')
        head_ip = handle.head_ip
    else:
        head_ip = query_head_ip_with_retries(handle.cluster_yaml, retry_count)
    return head_ip


def _ping_cluster_or_set_to_stopped(
        record: Dict[str, Any]) -> global_user_state.ClusterStatus:
    handle = record['handle']
    if not isinstance(handle, backends.CloudVmRayBackend.ResourceHandle):
        return record
    # Autostop is disabled for the cluster
    if record['autostop'] < 0:
        return record
    cluster_name = handle.cluster_name
    try:
        get_node_ips(handle.cluster_yaml, handle.launched_nodes)
        return record
    except exceptions.FetchIPError as e:
        # Set the cluster status to STOPPED, even the head node is still alive,
        # since it will be stopped as soon as the workers are stopped.
        logger.debug(f'Failed to get IPs from cluster {cluster_name}: {e}, '
                     'set to STOPPED')
    global_user_state.remove_cluster(cluster_name, terminate=False)
    auth_config = read_yaml(handle.cluster_yaml)['auth']
    SSHConfigHelper.remove_cluster(cluster_name, handle.head_ip, auth_config)
    return global_user_state.get_cluster_from_name(cluster_name)


def get_cluster_status_with_refresh(
        cluster_name: str) -> Optional[global_user_state.ClusterStatus]:
    record = global_user_state.get_cluster_from_name(cluster_name)
    if record is None:
        return None
    record = _ping_cluster_or_set_to_stopped(record)
    return record['status']


def get_clusters(refresh: bool) -> List[Dict[str, Any]]:
    records = global_user_state.get_clusters()
    if not refresh:
        return records
    updated_records = []
    for record in rich_progress.track(records,
                                      description='Refreshing cluster status'):
        record = _ping_cluster_or_set_to_stopped(record)
        updated_records.append(record)
    return updated_records


def query_head_ip_with_retries(cluster_yaml: str, retry_count: int = 1) -> str:
    """Returns the ip of the head node from yaml file."""
    for i in range(retry_count):
        try:
            out = run(f'ray get-head-ip {cluster_yaml}',
                      stdout=subprocess.PIPE).stdout.decode().strip()
            head_ip = re.findall(IP_ADDR_REGEX, out)
            assert 1 == len(head_ip), out
            head_ip = head_ip[0]
            break
        except subprocess.CalledProcessError as e:
            if i == retry_count - 1:
                raise RuntimeError('Failed to get head ip') from e
            # Retry if the cluster is not up yet.
            logger.debug('Retrying to get head ip.')
            time.sleep(5)
    return head_ip


def get_backend_from_handle(
        handle: backends.Backend.ResourceHandle) -> backends.Backend:
    """Gets a Backend object corresponding to a handle.

    Inspects handle type to infer the backend used for the resource.
    """
    if isinstance(handle, backends.CloudVmRayBackend.ResourceHandle):
        backend = backends.CloudVmRayBackend()
    elif isinstance(handle, backends.LocalDockerBackend.ResourceHandle):
        backend = backends.LocalDockerBackend()
    else:
        raise NotImplementedError(
            f'Handle type {type(handle)} is not supported yet.')
    return backend


class NoOpConsole:
    """An empty class for multi-threaded console.status."""

    def __enter__(self):
        pass

    def __exit__(self, exc_type, exc_val, exc_tb):
        pass


def safe_console_status(msg: str):
    """A wrapper for multi-threaded console.status."""
    if threading.current_thread() is threading.main_thread():
        return console.status(msg)
    return NoOpConsole()<|MERGE_RESOLUTION|>--- conflicted
+++ resolved
@@ -1123,11 +1123,8 @@
     if isinstance(cmd, list):
         cmd = ' '.join(cmd)
 
-<<<<<<< HEAD
-=======
     log_dir = os.path.expanduser(os.path.dirname(log_path))
     os.makedirs(log_dir, exist_ok=True)
->>>>>>> 60f0c347
     # We need this to correctly run the cmd, and get the output.
     command = [
         'bash',
