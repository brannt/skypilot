""" Sky Spot Policy for SkyServe."""
import enum
import random
import typing
from typing import Dict, List, Optional, Type

from sky import sky_logging

if typing.TYPE_CHECKING:
    from sky.serve import replica_managers
    from sky.serve import service_spec

logger = sky_logging.init_logger(__name__)


class SpotPlacer:
    """Spot Placement specification."""
    NAME: Optional[str] = None
    REGISTRY: Dict[str, Type['SpotPlacer']] = dict()

    def __init__(self, spec: 'service_spec.SkyServiceSpec') -> None:
        assert spec.spot_zones is not None
        self.zones = list(spec.spot_zones)

    def __init_subclass__(cls) -> None:
        if cls.NAME is None:
            # This is an abstract class, don't put it in the registry.
            return
        assert cls.NAME not in cls.REGISTRY, f'Name {cls.NAME} already exists'
        cls.REGISTRY[cls.NAME] = cls

<<<<<<< HEAD
    def select(self,
               existing_replicas: List['replica_managers.ReplicaInfo']) -> str:
=======
    def select(self, existing_zones: set) -> str:
>>>>>>> 428b862a
        """Select next zone to place spot instance."""
        raise NotImplementedError

    def handle_active(self, zone: str) -> None:
        """Handle active of spot instance in given zone."""
        del zone  # Unused.

    def handle_preemption(self, zone: str) -> None:
        """Handle preemption of spot instance in given zone."""
        del zone  # Unused.

    def __repr__(self) -> str:
        return f'{self.NAME}SpotPlacer()'

    @classmethod
    def from_spec(cls, spec: 'service_spec.SkyServiceSpec') -> 'SpotPlacer':
        assert spec.spot_placer is not None
        return cls.REGISTRY[spec.spot_placer](spec)


class EvenSpreadSpotPlacer(SpotPlacer):
    """Evenly spread spot instances across zones."""
    NAME: Optional[str] = 'EvenSpread'

    def __init__(self, spec: 'service_spec.SkyServiceSpec') -> None:
        super().__init__(spec)
        self.current_zone_idx: int = 0

<<<<<<< HEAD
    def select(self,
               existing_replicas: List['replica_managers.ReplicaInfo']) -> str:
        del existing_replicas  # Unused.
=======
    def select(self, existing_zones: set) -> str:
>>>>>>> 428b862a
        zone = self.zones[self.current_zone_idx % len(self.zones)]
        logger.info(f'EvenSpreadSpotPlacer: {self.current_zone_idx}, {zone},'
                    f'{self.zones}')
        self.current_zone_idx += 1
        return zone


class SpotZoneType(enum.Enum):
    """Spot Zone Type."""
    ACTIVE = 'ACTIVE'
    PREEMPTED = 'PREEMPTED'


class HistoricalSpotPlacer(SpotPlacer):
    """SpotPlacer with historical information."""
    NAME: Optional[str] = None

    def __init__(self, spec: 'service_spec.SkyServiceSpec') -> None:
        super().__init__(spec)
        self.zone2type: Dict[str, SpotZoneType] = {
            zone: SpotZoneType.ACTIVE for zone in self.zones
        }

    def move_zone_to_active(self, zone: str) -> None:
        assert zone in self.zone2type
        self.zone2type[zone] = SpotZoneType.ACTIVE

    def move_zone_to_preempted(self, zone: str) -> None:
        assert zone in self.zone2type
        self.zone2type[zone] = SpotZoneType.PREEMPTED

    def handle_active(self, zone: str) -> None:
        self.move_zone_to_active(zone)

    def handle_preemption(self, zone: str) -> None:
        self.move_zone_to_preempted(zone)

    def clear_preempted_zones(self) -> None:
        for zone in self.zones:
            self.move_zone_to_active(zone)

    def active_zones(self) -> List[str]:
        return [
            zone for zone, zone_type in self.zone2type.items()
            if zone_type == SpotZoneType.ACTIVE
        ]

    def preempted_zones(self) -> List[str]:
        return [
            zone for zone, zone_type in self.zone2type.items()
            if zone_type == SpotZoneType.PREEMPTED
        ]


class EagerFailoverSpotPlacer(HistoricalSpotPlacer):
    """Eagerly failover to a different zone when preempted."""
    NAME: Optional[str] = 'EagerFailover'

<<<<<<< HEAD
    def select(self,
               existing_replicas: List['replica_managers.ReplicaInfo']) -> str:
        del existing_replicas  # Unused.
=======
    def select(self, existing_zones: set) -> str:
>>>>>>> 428b862a
        zone = random.choice(self.zones)
        while zone in self.preempted_zones():
            zone = random.choice(self.zones)
        self.clear_preempted_zones()
        return zone


class DynamicFailoverSpotPlacer(HistoricalSpotPlacer):
    """Dynamic failover to an active zone when preempted."""
    NAME: Optional[str] = 'DynamicFailover'

<<<<<<< HEAD
    def _filter_unvisited_active_zones(
            self, existing_replicas: List['replica_managers.ReplicaInfo']
    ) -> List[str]:
        existing_zones = set()
        for info in existing_replicas:
            handle = info.handle()
            if handle is not None and handle.launched_resources is not None:
                existing_zones.add(handle.launched_resources.zone)
        return [
            zone for zone in self.active_zones() if zone not in existing_zones
        ]

    def select(self,
               existing_replicas: List['replica_managers.ReplicaInfo']) -> str:
        if len(self.active_zones()) == 0:
            self.clear_preempted_zones()
        unvisited_active_zones = self._filter_unvisited_active_zones(
            existing_replicas)
        if unvisited_active_zones:
            return random.choice(unvisited_active_zones)
=======
    def select(self, existing_zones: set) -> str:
        # TODO(MaoZiming): Confirm with simualtor.
        if len(self.active_zones()) <= 1:
            self.clear_preempted_zones()

        if len(list(existing_zones)) == self.active_zones():
            return random.choice(self.active_zones())

        while True:
            zone = random.choice(self.active_zones())
            if zone not in existing_zones:
                break

        logger.info(f'DynamicFailoverSpotPlacer: {existing_zones}, {zone},'
                    f'{self.active_zones()}')

>>>>>>> 428b862a
        return random.choice(self.active_zones())<|MERGE_RESOLUTION|>--- conflicted
+++ resolved
@@ -29,12 +29,8 @@
         assert cls.NAME not in cls.REGISTRY, f'Name {cls.NAME} already exists'
         cls.REGISTRY[cls.NAME] = cls
 
-<<<<<<< HEAD
     def select(self,
                existing_replicas: List['replica_managers.ReplicaInfo']) -> str:
-=======
-    def select(self, existing_zones: set) -> str:
->>>>>>> 428b862a
         """Select next zone to place spot instance."""
         raise NotImplementedError
 
@@ -63,13 +59,9 @@
         super().__init__(spec)
         self.current_zone_idx: int = 0
 
-<<<<<<< HEAD
     def select(self,
                existing_replicas: List['replica_managers.ReplicaInfo']) -> str:
         del existing_replicas  # Unused.
-=======
-    def select(self, existing_zones: set) -> str:
->>>>>>> 428b862a
         zone = self.zones[self.current_zone_idx % len(self.zones)]
         logger.info(f'EvenSpreadSpotPlacer: {self.current_zone_idx}, {zone},'
                     f'{self.zones}')
@@ -128,13 +120,9 @@
     """Eagerly failover to a different zone when preempted."""
     NAME: Optional[str] = 'EagerFailover'
 
-<<<<<<< HEAD
     def select(self,
                existing_replicas: List['replica_managers.ReplicaInfo']) -> str:
         del existing_replicas  # Unused.
-=======
-    def select(self, existing_zones: set) -> str:
->>>>>>> 428b862a
         zone = random.choice(self.zones)
         while zone in self.preempted_zones():
             zone = random.choice(self.zones)
@@ -146,7 +134,6 @@
     """Dynamic failover to an active zone when preempted."""
     NAME: Optional[str] = 'DynamicFailover'
 
-<<<<<<< HEAD
     def _filter_unvisited_active_zones(
             self, existing_replicas: List['replica_managers.ReplicaInfo']
     ) -> List[str]:
@@ -167,22 +154,4 @@
             existing_replicas)
         if unvisited_active_zones:
             return random.choice(unvisited_active_zones)
-=======
-    def select(self, existing_zones: set) -> str:
-        # TODO(MaoZiming): Confirm with simualtor.
-        if len(self.active_zones()) <= 1:
-            self.clear_preempted_zones()
-
-        if len(list(existing_zones)) == self.active_zones():
-            return random.choice(self.active_zones())
-
-        while True:
-            zone = random.choice(self.active_zones())
-            if zone not in existing_zones:
-                break
-
-        logger.info(f'DynamicFailoverSpotPlacer: {existing_zones}, {zone},'
-                    f'{self.active_zones()}')
-
->>>>>>> 428b862a
         return random.choice(self.active_zones())