"""User interface with the SkyServe."""
import base64
import collections
import os
import pickle
import re
import shlex
import shutil
import threading
import time
import typing
from typing import (Any, Callable, Dict, Generic, Iterator, List, Optional, Set,
                    TextIO, Tuple, TypeVar)

import colorama
import requests

from sky import backends
from sky import clouds
from sky import global_user_state
from sky import status_lib
from sky.data import storage as storage_lib
from sky.serve import constants
from sky.utils import common_utils

if typing.TYPE_CHECKING:
    import sky

_CONTROLLER_URL = 'http://localhost:{CONTROLLER_PORT}'
_SKYPILOT_PROVISION_LOG_PATTERN = r'.*tail -n100 -f (.*provision\.log).*'
_SKYPILOT_LOG_PATTERN = r'.*tail -n100 -f (.*\.log).*'
_FAILED_TO_FIND_REPLICA_MSG = (
    f'{colorama.Fore.RED}Failed to find replica '
    '{replica_id}. Please use `sky serve status [SERVICE_ID]`'
    f' to check all valid replica id.{colorama.Style.RESET_ALL}')

KeyType = TypeVar('KeyType')
ValueType = TypeVar('ValueType')


class ThreadSafeDict(Generic[KeyType, ValueType]):
    """A thread-safe dict."""

    def __init__(self, *args, **kwargs) -> None:
        self._dict: Dict[KeyType, ValueType] = dict(*args, **kwargs)
        self._lock = threading.Lock()

    def __getitem__(self, key: KeyType) -> ValueType:
        with self._lock:
            return self._dict.__getitem__(key)

    def __setitem__(self, key: KeyType, value: ValueType) -> None:
        with self._lock:
            return self._dict.__setitem__(key, value)

    def __delitem__(self, key: KeyType) -> None:
        with self._lock:
            return self._dict.__delitem__(key)

    def __len__(self) -> int:
        with self._lock:
            return self._dict.__len__()

    def __contains__(self, key: KeyType) -> bool:
        with self._lock:
            return self._dict.__contains__(key)

    def items(self):
        with self._lock:
            return self._dict.items()

    def keys(self):
        with self._lock:
            return self._dict.keys()

    def values(self):
        with self._lock:
            return self._dict.values()


def get_existing_controller_names() -> Set[str]:
    """Get existing sky serve controller names.

    There is two possible indicators for a controller:
      1. It is in the cluster database, which means it is already created;
      2. It is in the service database, which means it will be created
         later in the future. This usually happens when multiple `sky serve up`
         are running simultaneously.

    Returns:
        A set of existing sky serve controller names.
    """
    controller_in_service_db = {
        record['controller_name']
        for record in global_user_state.get_services()
    }
    controller_in_cluster_db = {
        record['name']
        for record in global_user_state.get_clusters()
        if record['name'].startswith(constants.CONTROLLER_PREFIX)
    }
    return controller_in_service_db | controller_in_cluster_db


def generate_controller_cluster_name(existing_controllers: Set[str]) -> str:
    index = 0
    while True:
        controller_name = (f'{constants.CONTROLLER_PREFIX}'
                           f'{common_utils.get_user_hash()}-{index}')
        if controller_name not in existing_controllers:
            return controller_name
        index += 1


def generate_controller_yaml_file_name(service_name: str) -> str:
    service_name = service_name.replace('-', '_')
    prefix = os.path.expanduser(constants.SERVE_PREFIX)
    return os.path.join(prefix, f'{service_name}_controller.yaml')


def generate_remote_service_dir_name(service_name: str) -> str:
    service_name = service_name.replace('-', '_')
    return os.path.join(constants.SERVE_PREFIX, service_name)


def generate_remote_task_yaml_file_name(service_name: str,
                                        version: int,
                                        *,
                                        expand_user: bool = False) -> str:
    dir_name = generate_remote_service_dir_name(service_name)
    path = os.path.join(dir_name, f'v{version}.yaml')
    if expand_user:
        path = os.path.expanduser(path)
    return path


def generate_remote_controller_log_file_name(service_name: str) -> str:
    dir_name = generate_remote_service_dir_name(service_name)
    # Don't expand here since it is used for remote machine.
    return os.path.join(dir_name, 'controller.log')


def generate_remote_load_balancer_log_file_name(service_name: str) -> str:
    dir_name = generate_remote_service_dir_name(service_name)
    # Don't expand here since it is used for remote machine.
    return os.path.join(dir_name, 'load_balancer.log')


def generate_replica_launch_log_file_name(service_name: str,
                                          replica_id: int) -> str:
    dir_name = generate_remote_service_dir_name(service_name)
    dir_name = os.path.expanduser(dir_name)
    return os.path.join(dir_name, f'replica_{replica_id}_launch.log')


def generate_replica_down_log_file_name(service_name: str,
                                        replica_id: int) -> str:
    dir_name = generate_remote_service_dir_name(service_name)
    dir_name = os.path.expanduser(dir_name)
    return os.path.join(dir_name, f'replica_{replica_id}_down.log')


def generate_replica_local_log_file_name(service_name: str,
                                         replica_id: int) -> str:
    dir_name = generate_remote_service_dir_name(service_name)
    dir_name = os.path.expanduser(dir_name)
    return os.path.join(dir_name, f'replica_{replica_id}_local.log')


def generate_replica_cluster_name(service_name: str, replica_id: int) -> str:
    return f'{service_name}-{replica_id}'


def get_replica_id_from_cluster_name(cluster_name: str) -> int:
    return int(cluster_name.split('-')[-1])


def gen_ports_for_serve_process(controller_name: str) -> Tuple[int, int]:
    services = global_user_state.get_services_from_controller_name(
        controller_name)
    existing_controller_ports, existing_load_balancer_ports = set(), set()
    for service in services:
        service_handle: ServiceHandle = service['handle']
        existing_controller_ports.add(service_handle.controller_port)
        existing_load_balancer_ports.add(service_handle.load_balancer_port)
    controller_port = constants.CONTROLLER_PORT_START
    while controller_port in existing_controller_ports:
        controller_port += 1
    load_balancer_port = constants.LOAD_BALANCER_PORT_START
    while load_balancer_port in existing_load_balancer_ports:
        load_balancer_port += 1
    return controller_port, load_balancer_port


def _get_service_num_on_controller_if_available(
        controller_name: str,
        requested_controller_resources: 'sky.Resources') -> Optional[int]:
    """Get number of services on the controller if it is available.

    A controller is available if requested controller resources is less
    demanding than the controller resources, and have available slots for
    services. Max number of services on a controller is determined by the memory
    of the controller, since ray job and our skypilot code is very memory
    demanding (~1GB/service).

    Args:
        controller_name: The name of the controller.
        requested_controller_resources: The resources requested for controller.

    Returns:
        Number of services on the controller if it is available, otherwise None.
    """
    controller_available = False
    max_memory_requirements = 0.
    controller_record = global_user_state.get_cluster_from_name(controller_name)
    if controller_record is not None:
        # If controller is already created, use its launched resources.
        handle = controller_record['handle']
        assert isinstance(handle, backends.CloudVmRayResourceHandle)
        if requested_controller_resources.less_demanding_than(
                handle.launched_resources):
            controller_available = True
        # Determine max number of services on this controller.
        controller_cloud = handle.launched_resources.cloud
        _, max_memory_requirements = (
            controller_cloud.get_vcpus_mem_from_instance_type(
                handle.launched_resources.instance_type))
    else:
        # Corner case: Multiple `sky serve up` are running simultaneously
        # and the controller is not created yet. We created a resources
        # for each initializing controller, and find the most demanding
        # one to represent the controller resources.
        service_records = (global_user_state.get_services_from_controller_name(
            controller_name))
        for service_record in service_records:
            r = service_record['handle'].requested_controller_resources
            # If any service is more demanding than the requested resources,
            # then the controller is available since it must be launched
            # with the most demanding resources, which is more demanding
            # than the requested resources.
            if requested_controller_resources.less_demanding_than(r):
                controller_available = True
                # Don't break here since we still want to find the max
                # memory requirements.
            # Remove the '+' in memory requirement.
            max_memory_requirements = max(max_memory_requirements,
                                          float(r.memory.strip('+')))
    if controller_available:
        # Determine max number of services on this controller.
        max_services_num = int(max_memory_requirements /
                               constants.SERVICES_MEMORY_USAGE_GB)
        # Get current number of services on this controller.
        services_num_on_controller = len(
            global_user_state.get_services_from_controller_name(
                controller_name))
        # Only consider controllers that have available slots for services.
        if services_num_on_controller < max_services_num:
            return services_num_on_controller
    return None


def get_available_controller_name(
        controller_resources: 'sky.Resources') -> Tuple[str, bool]:
    """Get available controller name to use.

    Only consider controllers that satisfy the requested controller resources,
    and have available slots for services.
    If multiple controllers are available, choose the one with most number of
    services to decrease the number of controllers.

    Args:
        controller_resources: The resources requested for controller.

    Returns:
        A tuple of controller name and a boolean value indicating whether the
        controller name is newly generated.
    """
    # Get all existing controllers.
    existing_controllers = get_existing_controller_names()
    available_controller_to_service_num = dict()
    # Get a mapping from controller name to number of services on it.
    for controller_name in existing_controllers:
        services_num_on_controller = (
            _get_service_num_on_controller_if_available(controller_name,
                                                        controller_resources))
        if services_num_on_controller is not None:
            available_controller_to_service_num[controller_name] = (
                services_num_on_controller)
    if not available_controller_to_service_num:
        new_controller_name = generate_controller_cluster_name(
            existing_controllers)
        # This check should always be true since we already checked the
        # service name is valid in `sky.serve_up`.
        clouds.Cloud.check_cluster_name_is_valid(new_controller_name)
        return new_controller_name, True
    # If multiple controllers are available, choose the one with most number of
    # services.
    return max(available_controller_to_service_num,
               key=lambda k: available_controller_to_service_num[k]), False


def replica_info_to_service_status(
        replica_info: List[Dict[str, Any]]) -> status_lib.ServiceStatus:
    status2num = collections.Counter([i['status'] for i in replica_info])
    # If one replica is READY, the service is READY.
    if status2num[status_lib.ReplicaStatus.READY] > 0:
        return status_lib.ServiceStatus.READY
    if sum(status2num[status]
           for status in status_lib.ReplicaStatus.failed_statuses()) > 0:
        return status_lib.ServiceStatus.FAILED
    return status_lib.ServiceStatus.REPLICA_INIT


class ServiceHandle(object):
    """A pickle-able tuple of:

    - (required) Service name.
    - (required) Service autoscaling policy description str.
    - (required) Service requested resources.
    - (required) Service requested controller resources.
    - (required) Whether the service have auto restart enabled.
<<<<<<< HEAD
    - (required) Service version.
=======
    - (required) Controller port.
    - (required) LoadBalancer port.
>>>>>>> 2b43b83b
    - (optional) Service uptime.
    - (optional) Service endpoint IP.
    - (optional) Controller and LoadBalancer job id.
    - (optional) Ephemeral storage generated for the service.

    This class is only used as a cache for information fetched from controller.
    """
    _VERSION = 0

    def __init__(
        self,
        *,
        service_name: str,
        policy: str,
        requested_resources: 'sky.Resources',
        requested_controller_resources: 'sky.Resources',
        auto_restart: bool,
<<<<<<< HEAD
        version: int,
=======
        controller_port: int,
        load_balancer_port: int,
>>>>>>> 2b43b83b
        uptime: Optional[int] = None,
        endpoint_ip: Optional[str] = None,
        job_id: Optional[int] = None,
        ephemeral_storage: Optional[List[Dict[str, Any]]] = None,
    ) -> None:
        self._version = self._VERSION
        self.service_name = service_name
<<<<<<< HEAD
        self.version = version
        self.uptime = uptime
        self.endpoint_ip = endpoint_ip
=======
>>>>>>> 2b43b83b
        self.policy = policy
        self.requested_resources = requested_resources
        self.requested_controller_resources = requested_controller_resources
        self.auto_restart = auto_restart
        self.controller_port = controller_port
        self.load_balancer_port = load_balancer_port
        self.uptime = uptime
        self.endpoint_ip = endpoint_ip
        self.job_id = job_id
        self.ephemeral_storage = ephemeral_storage

    def __repr__(self) -> str:
        return ('ServiceHandle('
                f'\n\tservice_name={self.service_name},'
<<<<<<< HEAD
                f'\n\tversion={self.version},'
                f'\n\tuptime={self.uptime},'
                f'\n\tendpoint_ip={self.endpoint_ip},'
=======
>>>>>>> 2b43b83b
                f'\n\tpolicy={self.policy},'
                f'\n\trequested_resources={self.requested_resources},'
                '\n\trequested_controller_resources='
                f'{self.requested_controller_resources},'
                f'\n\tauto_restart={self.auto_restart},'
                f'\n\tcontroller_port={self.controller_port},'
                f'\n\tload_balancer_port={self.load_balancer_port},'
                f'\n\tuptime={self.uptime},'
                f'\n\tendpoint_ip={self.endpoint_ip},'
                f'\n\tjob_id={self.job_id},'
                f'\n\tephemeral_storage={self.ephemeral_storage})')

    def add_ephemeral_storage(self, storage: storage_lib.Storage) -> None:
        if self.ephemeral_storage is None:
            self.ephemeral_storage = []
        self.ephemeral_storage.append(storage.to_yaml_config())

    def cleanup_ephemeral_storage(self) -> None:
        if self.ephemeral_storage is None:
            return
        for storage_config in self.ephemeral_storage:
            storage = storage_lib.Storage.from_yaml_config(storage_config)
            storage.delete(silent=True)

    def __setstate__(self, state):
        self._version = self._VERSION
        self.__dict__.update(state)


def get_latest_info(controller_port: int) -> str:
    resp = requests.get(
        _CONTROLLER_URL.format(CONTROLLER_PORT=controller_port) +
        '/controller/get_latest_info')
    if resp.status_code != 200:
        raise ValueError(f'Failed to get replica info: {resp.text}')
    return common_utils.encode_payload(resp.json())


def load_latest_info(payload: str) -> Dict[str, Any]:
    latest_info = common_utils.decode_payload(payload)
    latest_info = {
        k: pickle.loads(base64.b64decode(v)) for k, v in latest_info.items()
    }
    return latest_info


def update_service(controller_port: int, version: int,
                   separate_replicas: bool) -> str:
    resp = requests.post(
        _CONTROLLER_URL.format(CONTROLLER_PORT=controller_port) +
        '/controller/update_service',
        json={
            'version': version,
            'separate_replicas': separate_replicas
        })
    if resp.status_code != 200:
        raise ValueError(f'Failed to update service: {resp.text}')
    return resp.json()['message']


def terminate_service(controller_port: int) -> str:
    resp = requests.post(
        _CONTROLLER_URL.format(CONTROLLER_PORT=controller_port) +
        '/controller/terminate')
    resp = base64.b64encode(pickle.dumps(resp)).decode('utf-8')
    return common_utils.encode_payload(resp)


def load_terminate_service_result(payload: str) -> Any:
    terminate_resp = common_utils.decode_payload(payload)
    terminate_resp = pickle.loads(base64.b64decode(terminate_resp))
    return terminate_resp


def _follow_replica_logs(
        file: TextIO,
        cluster_name: str,
        *,
        finish_stream: Callable[[], bool],
        exit_if_stream_end: bool = False,
        no_new_content_timeout: Optional[int] = None) -> Iterator[str]:
    line = ''
    log_file = None
    no_new_content_cnt = 0

    def cluster_is_up() -> bool:
        cluster_record = global_user_state.get_cluster_from_name(cluster_name)
        if cluster_record is None:
            return False
        return cluster_record['status'] == status_lib.ClusterStatus.UP

    while True:
        tmp = file.readline()
        if tmp is not None and tmp != '':
            no_new_content_cnt = 0
            line += tmp
            if '\n' in line or '\r' in line:
                # Tailing detailed progress for user. All logs in skypilot is
                # of format `To view detailed progress: tail -n100 -f *.log`.
                x = re.match(_SKYPILOT_PROVISION_LOG_PATTERN, line)
                if x is not None:
                    log_file = os.path.expanduser(x.group(1))
                elif re.match(_SKYPILOT_LOG_PATTERN, line) is None:
                    # Not print other logs (file sync logs) since we lack
                    # utility to determine when these log files are finished
                    # writing.
                    # TODO(tian): Not skip these logs since there are small
                    # chance that error will happen in file sync. Need to find
                    # a better way to do this.
                    yield line
                    # Output next line first since it indicates the process is
                    # starting. For our launching logs, it's always:
                    # Launching on <cloud> <region> (<zone>)
                    if log_file is not None:
                        with open(log_file, 'r', newline='') as f:
                            # We still exit if more than 10 seconds without new
                            # content to avoid any internal bug that causes
                            # the launch failed and cluster status remains INIT.
                            for l in _follow_replica_logs(
                                    f,
                                    cluster_name,
                                    finish_stream=cluster_is_up,
                                    exit_if_stream_end=exit_if_stream_end,
                                    no_new_content_timeout=10):
                                yield l
                        log_file = None
                line = ''
        else:
            if exit_if_stream_end or finish_stream():
                break
            if no_new_content_timeout is not None:
                if no_new_content_cnt >= no_new_content_timeout:
                    break
                no_new_content_cnt += 1
            time.sleep(1)


def stream_replica_logs(service_name: str,
                        controller_port: int,
                        replica_id: int,
                        follow: bool,
                        skip_local_log_file_check: bool = False) -> str:
    print(f'{colorama.Fore.YELLOW}Start streaming logs for launching process '
          f'of replica {replica_id}.{colorama.Style.RESET_ALL}')
    local_log_file_name = generate_replica_local_log_file_name(
        service_name, replica_id)

    if not skip_local_log_file_check and os.path.exists(local_log_file_name):
        # When sync down, we set skip_local_log_file_check to False so it won't
        # detect the just created local log file. Otherwise, it indicates the
        # replica is already been terminated. All logs should be in the local
        # log file and we don't need to stream logs for it.
        with open(local_log_file_name, 'r') as f:
            print(f.read(), flush=True)
        return ''

    replica_cluster_name = generate_replica_cluster_name(
        service_name, replica_id)
    handle = global_user_state.get_handle_from_cluster_name(
        replica_cluster_name)
    if handle is None:
        return _FAILED_TO_FIND_REPLICA_MSG.format(replica_id=replica_id)
    assert isinstance(handle, backends.CloudVmRayResourceHandle), handle

    launch_log_file_name = generate_replica_launch_log_file_name(
        service_name, replica_id)
    if not os.path.exists(launch_log_file_name):
        return (f'{colorama.Fore.RED}Replica {replica_id} doesn\'t exist.'
                f'{colorama.Style.RESET_ALL}')

    def _get_replica_status() -> status_lib.ReplicaStatus:
        resp = requests.get(
            _CONTROLLER_URL.format(CONTROLLER_PORT=controller_port) +
            '/controller/get_latest_info')
        if resp.status_code != 200:
            raise ValueError(
                f'{colorama.Fore.RED}Failed to get replica info for service '
                f'{service_name}.{colorama.Style.RESET_ALL}')
        replica_info = resp.json()['replica_info']
        replica_info = pickle.loads(base64.b64decode(replica_info))
        target_info: Optional[Dict[str, Any]] = None
        for info in replica_info:
            if info['replica_id'] == replica_id:
                target_info = info
                break
        if target_info is None:
            raise ValueError(
                _FAILED_TO_FIND_REPLICA_MSG.format(replica_id=replica_id))
        return target_info['status']

    finish_stream = (
        lambda: _get_replica_status() != status_lib.ReplicaStatus.PROVISIONING)
    with open(launch_log_file_name, 'r', newline='') as f:
        for line in _follow_replica_logs(f,
                                         replica_cluster_name,
                                         finish_stream=finish_stream,
                                         exit_if_stream_end=not follow):
            print(line, end='', flush=True)
    if not follow and _get_replica_status(
    ) == status_lib.ReplicaStatus.PROVISIONING:
        # Early exit if not following the logs.
        return ''

    # Notify user here to make sure user won't think the log is finished.
    print(f'{colorama.Fore.YELLOW}Start streaming logs for task job '
          f'of replica {replica_id}...{colorama.Style.RESET_ALL}')

    backend = backends.CloudVmRayBackend()
    # Always tail the logs of the first job, which represent user setup & run.
    returncode = backend.tail_logs(handle, job_id=1, follow=follow)
    if returncode != 0:
        return (f'{colorama.Fore.RED}Failed to stream logs for replica '
                f'{replica_id}.{colorama.Style.RESET_ALL}')
    return ''


def _follow_logs(file: TextIO, exit_if_stream_end: bool) -> Iterator[str]:
    line = ''
    while True:
        tmp = file.readline()
        if tmp is not None and tmp != '':
            line += tmp
            if '\n' in line or '\r' in line:
                yield line
                line = ''
        else:
            if exit_if_stream_end:
                break
            time.sleep(1)


def stream_serve_process_logs(service_name: str, stream_controller: bool,
                              follow: bool) -> None:
    if stream_controller:
        log_file = generate_remote_controller_log_file_name(service_name)
    else:
        log_file = generate_remote_load_balancer_log_file_name(service_name)
    with open(os.path.expanduser(log_file), 'r', newline='') as f:
        for line in _follow_logs(f, exit_if_stream_end=not follow):
            print(line, end='', flush=True)


def cleanup_service_files(service_name: str) -> None:
    """Cleanup utility files for a service."""
    dir_name = generate_remote_service_dir_name(service_name)
    dir_name = os.path.expanduser(dir_name)
    if os.path.exists(dir_name):
        shutil.rmtree(dir_name)


class ServeCodeGen:
    """Code generator for SkyServe.

    Usage:
      >> code = ServeCodeGen.get_latest_info(controller_port)
    """
    _PREFIX = [
        'from sky.serve import serve_utils',
    ]

    @classmethod
    def get_latest_info(cls, controller_port: int) -> str:
        code = [
            f'msg = serve_utils.get_latest_info({controller_port})',
            'print(msg, end="", flush=True)'
        ]
        return cls._build(code)

    @classmethod
    def update_service(cls, controller_port: int, version: int,
                       separate_replicas: bool) -> str:
        code = [
            f'msg = serve_utils.update_service({controller_port}, '
            f'{version}, {separate_replicas})', 'print(msg, end="", flush=True)'
        ]
        return cls._build(code)

    @classmethod
    def terminate_service(cls, controller_port: int) -> str:
        code = [
            f'msg = serve_utils.terminate_service({controller_port})',
            'print(msg, end="", flush=True)'
        ]
        return cls._build(code)

    @classmethod
    def stream_replica_logs(cls,
                            service_name: str,
                            controller_port: int,
                            replica_id: int,
                            follow: bool,
                            skip_local_log_file_check: bool = False) -> str:
        code = [
            f'msg = serve_utils.stream_replica_logs({service_name!r}, '
            f'{controller_port}, {replica_id!r}, follow={follow}, '
            f'skip_local_log_file_check={skip_local_log_file_check})',
            'print(msg, flush=True)'
        ]
        return cls._build(code)

    @classmethod
    def stream_serve_process_logs(cls, service_name: str,
                                  stream_controller: bool, follow: bool) -> str:
        code = [
            f'serve_utils.stream_serve_process_logs({service_name!r}, '
            f'{stream_controller}, follow={follow})',
        ]
        return cls._build(code)

    @classmethod
    def cleanup_service_files(cls, service_name: str) -> str:
        code = [
            f'serve_utils.cleanup_service_files({service_name!r})',
        ]
        return cls._build(code)

    @classmethod
    def _build(cls, code: List[str]) -> str:
        code = cls._PREFIX + code
        generated_code = '; '.join(code)
        return f'python3 -u -c {shlex.quote(generated_code)}'<|MERGE_RESOLUTION|>--- conflicted
+++ resolved
@@ -319,12 +319,9 @@
     - (required) Service requested resources.
     - (required) Service requested controller resources.
     - (required) Whether the service have auto restart enabled.
-<<<<<<< HEAD
     - (required) Service version.
-=======
     - (required) Controller port.
     - (required) LoadBalancer port.
->>>>>>> 2b43b83b
     - (optional) Service uptime.
     - (optional) Service endpoint IP.
     - (optional) Controller and LoadBalancer job id.
@@ -342,12 +339,9 @@
         requested_resources: 'sky.Resources',
         requested_controller_resources: 'sky.Resources',
         auto_restart: bool,
-<<<<<<< HEAD
         version: int,
-=======
         controller_port: int,
         load_balancer_port: int,
->>>>>>> 2b43b83b
         uptime: Optional[int] = None,
         endpoint_ip: Optional[str] = None,
         job_id: Optional[int] = None,
@@ -355,16 +349,11 @@
     ) -> None:
         self._version = self._VERSION
         self.service_name = service_name
-<<<<<<< HEAD
-        self.version = version
-        self.uptime = uptime
-        self.endpoint_ip = endpoint_ip
-=======
->>>>>>> 2b43b83b
         self.policy = policy
         self.requested_resources = requested_resources
         self.requested_controller_resources = requested_controller_resources
         self.auto_restart = auto_restart
+        self.version = version
         self.controller_port = controller_port
         self.load_balancer_port = load_balancer_port
         self.uptime = uptime
@@ -375,17 +364,12 @@
     def __repr__(self) -> str:
         return ('ServiceHandle('
                 f'\n\tservice_name={self.service_name},'
-<<<<<<< HEAD
-                f'\n\tversion={self.version},'
-                f'\n\tuptime={self.uptime},'
-                f'\n\tendpoint_ip={self.endpoint_ip},'
-=======
->>>>>>> 2b43b83b
                 f'\n\tpolicy={self.policy},'
                 f'\n\trequested_resources={self.requested_resources},'
                 '\n\trequested_controller_resources='
                 f'{self.requested_controller_resources},'
                 f'\n\tauto_restart={self.auto_restart},'
+                f'\n\tversion={self.version},'
                 f'\n\tcontroller_port={self.controller_port},'
                 f'\n\tload_balancer_port={self.load_balancer_port},'
                 f'\n\tuptime={self.uptime},'
