--- conflicted
+++ resolved
@@ -643,20 +643,9 @@
                 accelerators, count = list(accelerators.items())[0]
                 accelerators = f'{accelerators}:{count}'
             spot = '[Spot]' if resources.use_spot else ''
-<<<<<<< HEAD
             region_or_zone = resources.region
             if resources.zone is not None:
                 region_or_zone = resources.zone
-            return [
-                str(resources.cloud),
-                resources.instance_type + spot,
-                str(accelerators),
-                region_or_zone,
-            ]
-
-        # Print the list of resouces that the optimizer considered.
-        resource_fields = ['CLOUD', 'INSTANCE', 'ACCELERATORS', 'REGION (ZONE)']
-=======
             cloud = resources.cloud
             vcpus = cloud.get_vcpus_from_instance_type(resources.instance_type)
             if vcpus is None:
@@ -670,11 +659,11 @@
                 resources.instance_type + spot,
                 vcpus,
                 str(accelerators),
+                region_or_zone,
             ]
 
         # Print the list of resouces that the optimizer considered.
-        resource_fields = ['CLOUD', 'INSTANCE', 'vCPUs', 'ACCELERATORS']
->>>>>>> 0c2b291b
+        resource_fields = ['CLOUD', 'INSTANCE', 'vCPUs', 'ACCELERATORS','REGION (ZONE)']
         # Do not print Source or Sink.
         best_plan_rows = [[t, t.num_nodes] + _get_resources_element_list(r)
                           for t, r in ordered_best_plan.items()]
