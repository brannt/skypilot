--- conflicted
+++ resolved
@@ -143,17 +143,12 @@
                                                use_spot=use_spot,
                                                clouds='aws')
 
-<<<<<<< HEAD
     def accelerators_to_hourly_cost(self,
                                     accelerators,
                                     use_spot,
                                     region: Optional[str] = None,
                                     zone: Optional[str] = None) -> float:
         del accelerators, use_spot, region, zone  # unused
-=======
-    def accelerators_to_hourly_cost(self, accelerators,
-                                    use_spot: bool) -> float:
->>>>>>> 6c19139a
         # AWS includes accelerators as part of the instance type.  Implementing
         # this is also necessary for e.g., the instance may have 4 GPUs, while
         # the task specifies to use 1 GPU.
