--- conflicted
+++ resolved
@@ -19,11 +19,8 @@
 from sky.clouds.service_catalog import common
 from sky.clouds.service_catalog import config
 from sky.clouds.service_catalog.data_fetchers import fetch_aws
-<<<<<<< HEAD
+from sky.utils import common_utils
 from sky.utils import resources_utils
-=======
-from sky.utils import common_utils
->>>>>>> 0249308b
 
 if typing.TYPE_CHECKING:
     from sky.clouds import cloud
