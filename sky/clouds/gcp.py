"""Google Cloud Platform."""
import json
import os
import subprocess
from typing import Dict, Iterator, List, Optional, Tuple

from google import auth

from sky import clouds
from sky.clouds import service_catalog
from sky.clouds.service_catalog import gcp_catalog

DEFAULT_GCP_APPLICATION_CREDENTIAL_PATH = os.path.expanduser(
    '~/.config/gcloud/'
    'application_default_credentials.json')

_CREDENTIAL_FILES = [
    'credentials.db',
    'application_default_credentials.json',
    'access_tokens.db',
    'configurations',
    'legacy_credentials',
]


def _run_output(cmd):
    proc = subprocess.run(cmd,
                          shell=True,
                          check=True,
                          stderr=subprocess.PIPE,
                          stdout=subprocess.PIPE)
    return proc.stdout.decode('ascii')


@clouds.CLOUD_REGISTRY.register
class GCP(clouds.Cloud):
    """Google Cloud Platform."""

    _REPR = 'GCP'
    _regions: List[clouds.Region] = []

<<<<<<< HEAD
    # Pricing.  All info assumes us-central1.
    # In general, query pricing from the cloud.
    _ON_DEMAND_PRICES = {
        # VMs: https://cloud.google.com/compute/all-pricing.
        # N1 standard
        'n1-standard-1': 0.04749975,
        'n1-standard-2': 0.0949995,
        'n1-standard-4': 0.189999,
        'n1-standard-8': 0.379998,
        'n1-standard-16': 0.759996,
        'n1-standard-32': 1.519992,
        'n1-standard-64': 3.039984,
        'n1-standard-96': 4.559976,
        # N1 highmem
        'n1-highmem-2': 0.118303,
        'n1-highmem-4': 0.236606,
        'n1-highmem-8': 0.473212,
        'n1-highmem-16': 0.946424,
        'n1-highmem-32': 1.892848,
        'n1-highmem-64': 3.785696,
        'n1-highmem-96': 5.678544,
    }

    _SPOT_PRICES = {
        # VMs: https://cloud.google.com/compute/all-pricing.
        # N1 standard
        'n1-standard-1': 0.01,
        'n1-standard-2': 0.02,
        'n1-standard-4': 0.04,
        'n1-standard-8': 0.08,
        'n1-standard-16': 0.16,
        'n1-standard-32': 0.32,
        'n1-standard-64': 0.64,
        'n1-standard-96': 0.96,
        # N1 highmem
        'n1-highmem-2': 0.024906,
        'n1-highmem-4': 0.049812,
        'n1-highmem-8': 0.099624,
        'n1-highmem-16': 0.199248,
        'n1-highmem-32': 0.398496,
        'n1-highmem-64': 0.796992,
        'n1-highmem-96': 1.195488,
    }

    # Number of CPU cores per GPU based on the AWS setting.
    # GCP A100 has its own instance type mapping.
    # Refer to sky/clouds/service_catalog/gcp_catalog.py
    _NUM_ACC_TO_NUM_CPU = {
        # Based on p2 on AWS.
        'K80': {
            1: 4,
            2: 8,
            4: 16,
            8: 32
        },
        # Based on p3 on AWS.
        'V100': {
            1: 8,
            2: 16,
            4: 32,
            8: 64
        },
        # Based on g4dn on AWS, we round it down to the closest power of 2.
        'T4': {
            1: 4,
            2: 8,
            4: 32,
            8: 96
        },
        # P100 is not supported on AWS, and azure has a weird CPU count.
        # Based on Azure NCv2, We round it up to the closest power of 2
        'P100': {
            1: 8,
            2: 16,
            4: 32,
            8: 64
        },
        # P4 and other GPUs/TPUs are not supported on aws and azure.
        'DEFAULT': {
            1: 8,
            2: 16,
            4: 32,
            8: 64,
            16: 96
        },
    }

=======
>>>>>>> 5b6eb17c
    #### Regions/Zones ####

    @classmethod
    def regions(cls) -> List[clouds.Region]:
        if not cls._regions:
            # https://cloud.google.com/compute/docs/regions-zones
            cls._regions = [
                clouds.Region('us-west1').set_zones([
                    clouds.Zone('us-west1-a'),
                    clouds.Zone('us-west1-b'),
                    # clouds.Zone('us-west1-c'),  # No GPUs.
                ]),
                clouds.Region('us-central1').set_zones([
                    clouds.Zone('us-central1-a'),
                    clouds.Zone('us-central1-b'),
                    clouds.Zone('us-central1-c'),
                    clouds.Zone('us-central1-f'),
                ]),
                clouds.Region('us-east1').set_zones([
                    clouds.Zone('us-east1-b'),
                    clouds.Zone('us-east1-c'),
                    clouds.Zone('us-east1-d'),
                ]),
                clouds.Region('us-east4').set_zones([
                    clouds.Zone('us-east4-a'),
                    clouds.Zone('us-east4-b'),
                    clouds.Zone('us-east4-c'),
                ]),
                clouds.Region('us-west2').set_zones([
                    # clouds.Zone('us-west2-a'),  # No GPUs.
                    clouds.Zone('us-west2-b'),
                    clouds.Zone('us-west2-c'),
                ]),
                # Ignoring us-west3 as it doesn't have GPUs.
                clouds.Region('us-west4').set_zones([
                    clouds.Zone('us-west4-a'),
                    clouds.Zone('us-west4-b'),
                    # clouds.Zone('us-west4-c'),  # No GPUs.
                ]),
            ]
        return cls._regions

    @classmethod
    def region_zones_provision_loop(
        cls,
        *,
        instance_type: Optional[str] = None,
        accelerators: Optional[Dict[str, int]] = None,
        use_spot: Optional[bool] = False,
    ) -> Iterator[Tuple[clouds.Region, List[clouds.Zone]]]:
        # GCP provisioner currently takes 1 zone per request.
        del instance_type  # unused
        if accelerators is None:
            # fallback to manually specified region/zones
            regions = cls.regions()
        else:
            assert len(accelerators) == 1, accelerators
            acc = list(accelerators.keys())[0]
            acc_count = list(accelerators.values())[0]
            regions = service_catalog.get_region_zones_for_accelerators(
                acc, acc_count, use_spot, clouds='gcp')

        for region in regions:
            for zone in region.zones:
                yield (region, [zone])

    #### Normal methods ####

    def instance_type_to_hourly_cost(self, instance_type, use_spot):
        if use_spot:
            return gcp_catalog.SPOT_PRICES[instance_type]
        return gcp_catalog.ON_DEMAND_PRICES[instance_type]

    def accelerators_to_hourly_cost(self, accelerators, use_spot: bool):
        assert len(accelerators) == 1, accelerators
        acc, acc_count = list(accelerators.items())[0]
        return service_catalog.get_accelerator_hourly_cost(acc,
                                                           acc_count,
                                                           use_spot,
                                                           clouds='gcp')

    def get_egress_cost(self, num_gigabytes):
        # In general, query this from the cloud:
        #   https://cloud.google.com/storage/pricing#network-pricing
        # NOTE: egress to worldwide (excl. China, Australia).
        if num_gigabytes <= 1024:
            return 0.12 * num_gigabytes
        elif num_gigabytes <= 1024 * 10:
            return 0.11 * num_gigabytes
        else:
            return 0.08 * num_gigabytes

    def __repr__(self):
        return GCP._REPR

    def is_same_cloud(self, other):
        return isinstance(other, GCP)

    @classmethod
    def get_default_instance_type(cls,
                                  accelerators: Optional[Dict[str, int]] = None
                                 ) -> str:
        # 8 vCpus, 52 GB RAM.  First-gen general purpose.
        if accelerators is None:
            return 'n1-standard-8'
        assert len(accelerators) == 1, accelerators
        acc, acc_count = list(accelerators.items())[0]
        if acc not in cls._NUM_ACC_TO_NUM_CPU:
            acc = 'DEFAULT'
        return f'n1-highmem-{cls._NUM_ACC_TO_NUM_CPU[acc][acc_count]}'

    @classmethod
    def get_default_region(cls) -> clouds.Region:
        return cls.regions()[-1]

    def make_deploy_resources_variables(self, resources):
        r = resources
        # Find GPU spec, if any.
        resources_vars = {
            'instance_type': r.instance_type,
            'gpu': None,
            'gpu_count': None,
            'tpu': None,
            'custom_resources': None,
            'use_spot': r.use_spot,
            'image_name': 'common-cpu',
        }
        accelerators = r.accelerators
        if accelerators is not None:
            assert len(accelerators) == 1, r
            acc, acc_count = list(accelerators.items())[0]
            resources_vars['custom_resources'] = json.dumps(accelerators,
                                                            separators=(',',
                                                                        ':'))
            if 'tpu' in acc:
                resources_vars['tpu_type'] = acc.replace('tpu-', '')
                assert r.accelerator_args is not None, r
                resources_vars['tf_version'] = r.accelerator_args['tf_version']
                resources_vars['tpu_name'] = r.accelerator_args.get('tpu_name')
            else:
                # Convert to GCP names:
                # https://cloud.google.com/compute/docs/gpus
                resources_vars['gpu'] = 'nvidia-tesla-{}'.format(acc.lower())
                resources_vars['gpu_count'] = acc_count
                # CUDA driver version 470.103.01, CUDA Library 11.3
                resources_vars['image_name'] = 'common-cu113'

        return resources_vars

    def get_feasible_launchable_resources(self, resources):
        fuzzy_candidate_list = []
        if resources.instance_type is not None:
            assert resources.is_launchable(), resources
            return ([resources], fuzzy_candidate_list)
        accelerator_match = None
        if resources.accelerators is not None:
            # TODO: Refactor below implementation with pandas
            available_accelerators = service_catalog.list_accelerators(
                gpus_only=False, clouds='gcp')
            for acc, acc_count in resources.accelerators.items():
                for acc_avail, infos in available_accelerators.items():
                    # case-insenstive matching
                    if acc.upper() == acc_avail.upper() and any(
                            acc_count == info.accelerator_count
                            for info in infos):
                        accelerator_match = {acc_avail: acc_count}
                        break
                if accelerator_match is None:
                    return ([], fuzzy_candidate_list)
        # No other resources (cpu/mem) to filter for now, so just return a
        # default VM type.
        host_vm_type = GCP.get_default_instance_type()
        if accelerator_match is not None:
            assert len(accelerator_match.items(
            )) == 1, 'cannot handle more than one accelerator candidates.'
            acc, acc_count = list(accelerator_match.items())[0]
            if acc == 'A100':
                # If A100 is used, host VM type must be A2.
                # https://cloud.google.com/compute/docs/gpus#a100-gpus
                host_vm_type = gcp_catalog.A100_INSTANCE_TYPES[acc_count]
        r = resources.copy(
            cloud=GCP(),
<<<<<<< HEAD
            instance_type=GCP.get_default_instance_type(accelerator_match),
=======
            instance_type=host_vm_type,
>>>>>>> 5b6eb17c
            accelerators=accelerator_match,
        )
        return ([r], fuzzy_candidate_list)

    @classmethod
    def get_accelerators_from_instance_type(
        cls,
        instance_type: str,
    ) -> Optional[Dict[str, int]]:
        # GCP handles accelerators separately from regular instance types,
        # hence return none here.
        return None

    def check_credentials(self) -> Tuple[bool, Optional[str]]:
        """Checks if the user has access credentials to this cloud."""
        try:
            # These files are required because they will be synced to remote
            # VMs for `gsutil` to access private storage buckets.
            # `auth.default()` does not guarantee these files exist.
            for file in [
                    '~/.config/gcloud/access_tokens.db',
                    '~/.config/gcloud/credentials.db'
            ]:
                assert os.path.isfile(os.path.expanduser(file))
            # Check if application default credentials are set.
            self.get_project_id()
            # Calling `auth.default()` ensures the GCP client library works,
            # which is used by Ray Autoscaler to launch VMs.
            auth.default()
            # Check google-api-python-client installation.
            # pylint: disable=import-outside-toplevel,unused-import
            import googleapiclient

            # Check the installation of google-cloud-sdk.
            _run_output('gcloud --version')
        except (AssertionError, auth.exceptions.DefaultCredentialsError,
                subprocess.CalledProcessError, FileNotFoundError, KeyError,
                ImportError):
            # See also: https://stackoverflow.com/a/53307505/1165051
            return False, (
                'GCP tools are not installed or credentials are not set. '
                'Run the following commands:\n    '
                # Install the Google Cloud SDK:
                '  $ pip install google-api-python-client\n    '
                '  $ conda install -c conda-forge google-cloud-sdk\n    '
                # This authenticates the CLI to make `gsutil` work:
                '  $ gcloud init\n    '
                # This will generate
                # ~/.config/gcloud/application_default_credentials.json.
                '  $ gcloud auth application-default login\n    '
                'For more info: '
                'https://sky-proj-sky.readthedocs-hosted.com/en/latest/getting-started/installation.html'  # pylint: disable=line-too-long
            )
        return True, None

    def get_credential_file_mounts(self) -> Dict[str, str]:
        # Excluding the symlink to the python executable created by the gcp
        # credential, which causes problem for ray up multiple nodes, tracked
        # in #494, #496, #483.
        return {
            f'~/.config/gcloud/{filename}': f'~/.config/gcloud/{filename}'
            for filename in _CREDENTIAL_FILES
        }

    def instance_type_exists(self, instance_type):
        return instance_type in gcp_catalog.ON_DEMAND_PRICES.keys()

    def region_exists(self, region: str) -> bool:
        return service_catalog.region_exists(region, 'gcp')

    @classmethod
    def get_project_id(cls, dryrun: bool = False) -> str:
        # TODO(zhwu): change the project id fetching with the following command
        # `gcloud info --format='value(config.project)'`
        if dryrun:
            return 'dryrun-project-id'
        if 'GOOGLE_APPLICATION_CREDENTIALS' in os.environ:
            gcp_credential_path = os.environ['GOOGLE_APPLICATION_CREDENTIALS']
        else:
            gcp_credential_path = DEFAULT_GCP_APPLICATION_CREDENTIAL_PATH
        if not os.path.exists(gcp_credential_path):
            raise FileNotFoundError(f'No GCP credentials found at '
                                    f'{gcp_credential_path}. Please set the '
                                    f'GOOGLE_APPLICATION_CREDENTIALS '
                                    f'environment variable to point to '
                                    f'the path of your credentials file.')

        with open(gcp_credential_path, 'r') as fp:
            gcp_credentials = json.load(fp)
        project_id = gcp_credentials.get('quota_project_id',
                                         None) or gcp_credentials['project_id']
        return project_id<|MERGE_RESOLUTION|>--- conflicted
+++ resolved
@@ -38,51 +38,6 @@
 
     _REPR = 'GCP'
     _regions: List[clouds.Region] = []
-
-<<<<<<< HEAD
-    # Pricing.  All info assumes us-central1.
-    # In general, query pricing from the cloud.
-    _ON_DEMAND_PRICES = {
-        # VMs: https://cloud.google.com/compute/all-pricing.
-        # N1 standard
-        'n1-standard-1': 0.04749975,
-        'n1-standard-2': 0.0949995,
-        'n1-standard-4': 0.189999,
-        'n1-standard-8': 0.379998,
-        'n1-standard-16': 0.759996,
-        'n1-standard-32': 1.519992,
-        'n1-standard-64': 3.039984,
-        'n1-standard-96': 4.559976,
-        # N1 highmem
-        'n1-highmem-2': 0.118303,
-        'n1-highmem-4': 0.236606,
-        'n1-highmem-8': 0.473212,
-        'n1-highmem-16': 0.946424,
-        'n1-highmem-32': 1.892848,
-        'n1-highmem-64': 3.785696,
-        'n1-highmem-96': 5.678544,
-    }
-
-    _SPOT_PRICES = {
-        # VMs: https://cloud.google.com/compute/all-pricing.
-        # N1 standard
-        'n1-standard-1': 0.01,
-        'n1-standard-2': 0.02,
-        'n1-standard-4': 0.04,
-        'n1-standard-8': 0.08,
-        'n1-standard-16': 0.16,
-        'n1-standard-32': 0.32,
-        'n1-standard-64': 0.64,
-        'n1-standard-96': 0.96,
-        # N1 highmem
-        'n1-highmem-2': 0.024906,
-        'n1-highmem-4': 0.049812,
-        'n1-highmem-8': 0.099624,
-        'n1-highmem-16': 0.199248,
-        'n1-highmem-32': 0.398496,
-        'n1-highmem-64': 0.796992,
-        'n1-highmem-96': 1.195488,
-    }
 
     # Number of CPU cores per GPU based on the AWS setting.
     # GCP A100 has its own instance type mapping.
@@ -126,9 +81,6 @@
             16: 96
         },
     }
-
-=======
->>>>>>> 5b6eb17c
     #### Regions/Zones ####
 
     @classmethod
@@ -228,10 +180,9 @@
         return isinstance(other, GCP)
 
     @classmethod
-    def get_default_instance_type(cls,
-                                  accelerators: Optional[Dict[str, int]] = None
-                                 ) -> str:
+    def get_default_instance_type(cls) -> str:
         # 8 vCpus, 52 GB RAM.  First-gen general purpose.
+        return 'n1-highmem-8'
         if accelerators is None:
             return 'n1-standard-8'
         assert len(accelerators) == 1, accelerators
@@ -309,13 +260,13 @@
                 # If A100 is used, host VM type must be A2.
                 # https://cloud.google.com/compute/docs/gpus#a100-gpus
                 host_vm_type = gcp_catalog.A100_INSTANCE_TYPES[acc_count]
+            elif acc not in self._NUM_ACC_TO_NUM_CPU:
+                host_vm_type =  f'n1-highmem-{self._NUM_ACC_TO_NUM_CPU["DEFAULT"][acc_count]}'
+            else:
+                host_vm_type =  f'n1-highmem-{self._NUM_ACC_TO_NUM_CPU[acc][acc_count]}'
         r = resources.copy(
             cloud=GCP(),
-<<<<<<< HEAD
-            instance_type=GCP.get_default_instance_type(accelerator_match),
-=======
             instance_type=host_vm_type,
->>>>>>> 5b6eb17c
             accelerators=accelerator_match,
         )
         return ([r], fuzzy_candidate_list)
